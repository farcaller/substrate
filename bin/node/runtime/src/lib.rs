// This file is part of Substrate.

// Copyright (C) 2018-2022 Parity Technologies (UK) Ltd.
// SPDX-License-Identifier: GPL-3.0-or-later WITH Classpath-exception-2.0

// This program is free software: you can redistribute it and/or modify
// it under the terms of the GNU General Public License as published by
// the Free Software Foundation, either version 3 of the License, or
// (at your option) any later version.

// This program is distributed in the hope that it will be useful,
// but WITHOUT ANY WARRANTY; without even the implied warranty of
// MERCHANTABILITY or FITNESS FOR A PARTICULAR PURPOSE. See the
// GNU General Public License for more details.

// You should have received a copy of the GNU General Public License
// along with this program. If not, see <https://www.gnu.org/licenses/>.

//! The Substrate runtime. This can be compiled with `#[no_std]`, ready for Wasm.

#![cfg_attr(not(feature = "std"), no_std)]
// `construct_runtime!` does a lot of recursion and requires us to increase the limit to 512.
#![recursion_limit = "512"]

use codec::{Decode, Encode, MaxEncodedLen};
use frame_election_provider_support::{
	onchain, BalancingConfig, ElectionDataProvider, SequentialPhragmen, VoteWeight,
};
use frame_support::{
	construct_runtime,
	dispatch::DispatchClass,
	pallet_prelude::Get,
	parameter_types,
	traits::{
		AsEnsureOriginWithArg, ConstU128, ConstU16, ConstU32, Currency, EitherOfDiverse,
		EqualPrivilegeOnly, Everything, Imbalance, InstanceFilter, KeyOwnerProofSystem,
		LockIdentifier, Nothing, OnUnbalanced, U128CurrencyToVote, WithdrawReasons,
	},
	weights::{
		constants::{BlockExecutionWeight, ExtrinsicBaseWeight, RocksDbWeight, WEIGHT_PER_SECOND},
		ConstantMultiplier, IdentityFee, Weight,
	},
	PalletId, RuntimeDebug,
};
use frame_system::{
	limits::{BlockLength, BlockWeights},
	EnsureRoot, EnsureRootWithSuccess, EnsureSigned,
};
pub use node_primitives::{AccountId, Signature};
use node_primitives::{AccountIndex, Balance, BlockNumber, Hash, Index, Moment};
use pallet_election_provider_multi_phase::SolutionAccuracyOf;
use pallet_grandpa::{
	fg_primitives, AuthorityId as GrandpaId, AuthorityList as GrandpaAuthorityList,
};
use pallet_im_online::sr25519::AuthorityId as ImOnlineId;
use pallet_session::historical::{self as pallet_session_historical};
pub use pallet_transaction_payment::{CurrencyAdapter, Multiplier, TargetedFeeAdjustment};
use pallet_transaction_payment::{FeeDetails, RuntimeDispatchInfo};
use sp_api::impl_runtime_apis;
use sp_authority_discovery::AuthorityId as AuthorityDiscoveryId;
use sp_core::{crypto::KeyTypeId, OpaqueMetadata};
use sp_inherents::{CheckInherentsResult, InherentData};
use sp_runtime::{
	create_runtime_str,
	curve::PiecewiseLinear,
	generic, impl_opaque_keys,
	traits::{
		self, BlakeTwo256, Block as BlockT, Bounded, ConvertInto, NumberFor, OpaqueKeys,
		SaturatedConversion, StaticLookup,
	},
	transaction_validity::{TransactionPriority, TransactionSource, TransactionValidity},
	ApplyExtrinsicResult, FixedPointNumber, FixedU128, Perbill, Percent, Permill, Perquintill,
};
use sp_std::prelude::*;
#[cfg(any(feature = "std", test))]
use sp_version::NativeVersion;
use sp_version::RuntimeVersion;
use static_assertions::const_assert;

#[cfg(any(feature = "std", test))]
pub use frame_system::Call as SystemCall;
#[cfg(any(feature = "std", test))]
pub use pallet_balances::Call as BalancesCall;
#[cfg(any(feature = "std", test))]
pub use pallet_staking::StakerStatus;
#[cfg(any(feature = "std", test))]
pub use pallet_sudo::Call as SudoCall;
#[cfg(any(feature = "std", test))]
pub use sp_runtime::BuildStorage;

/// Implementations of some helper traits passed into runtime modules as associated types.
pub mod impls;
#[cfg(not(feature = "runtime-benchmarks"))]
use impls::AllianceIdentityVerifier;
use impls::{AllianceProposalProvider, Author, CreditToBlockAuthor};

/// Constant values used within the runtime.
pub mod constants;
use constants::{currency::*, time::*};
use sp_runtime::generic::Era;

/// Generated voter bag information.
mod voter_bags;

// Make the WASM binary available.
#[cfg(feature = "std")]
include!(concat!(env!("OUT_DIR"), "/wasm_binary.rs"));

/// Wasm binary unwrapped. If built with `SKIP_WASM_BUILD`, the function panics.
#[cfg(feature = "std")]
pub fn wasm_binary_unwrap() -> &'static [u8] {
	WASM_BINARY.expect(
		"Development wasm binary is not available. This means the client is built with \
		 `SKIP_WASM_BUILD` flag and it is only usable for production chains. Please rebuild with \
		 the flag disabled.",
	)
}

/// Runtime version.
#[sp_version::runtime_version]
pub const VERSION: RuntimeVersion = RuntimeVersion {
	spec_name: create_runtime_str!("node"),
	impl_name: create_runtime_str!("substrate-node"),
	authoring_version: 10,
	// Per convention: if the runtime behavior changes, increment spec_version
	// and set impl_version to 0. If only runtime
	// implementation changes and behavior does not, then leave spec_version as
	// is and increment impl_version.
	spec_version: 268,
	impl_version: 0,
	apis: RUNTIME_API_VERSIONS,
	transaction_version: 2,
	state_version: 1,
};

/// The BABE epoch configuration at genesis.
pub const BABE_GENESIS_EPOCH_CONFIG: sp_consensus_babe::BabeEpochConfiguration =
	sp_consensus_babe::BabeEpochConfiguration {
		c: PRIMARY_PROBABILITY,
		allowed_slots: sp_consensus_babe::AllowedSlots::PrimaryAndSecondaryPlainSlots,
	};

/// Native version.
#[cfg(any(feature = "std", test))]
pub fn native_version() -> NativeVersion {
	NativeVersion { runtime_version: VERSION, can_author_with: Default::default() }
}

type NegativeImbalance = <Balances as Currency<AccountId>>::NegativeImbalance;

pub struct DealWithFees;
impl OnUnbalanced<NegativeImbalance> for DealWithFees {
	fn on_unbalanceds<B>(mut fees_then_tips: impl Iterator<Item = NegativeImbalance>) {
		if let Some(fees) = fees_then_tips.next() {
			// for fees, 80% to treasury, 20% to author
			let mut split = fees.ration(80, 20);
			if let Some(tips) = fees_then_tips.next() {
				// for tips, if any, 80% to treasury, 20% to author (though this can be anything)
				tips.ration_merge_into(80, 20, &mut split);
			}
			Treasury::on_unbalanced(split.0);
			Author::on_unbalanced(split.1);
		}
	}
}

/// We assume that ~10% of the block weight is consumed by `on_initialize` handlers.
/// This is used to limit the maximal weight of a single extrinsic.
const AVERAGE_ON_INITIALIZE_RATIO: Perbill = Perbill::from_percent(10);
/// We allow `Normal` extrinsics to fill up the block up to 75%, the rest can be used
/// by  Operational  extrinsics.
const NORMAL_DISPATCH_RATIO: Perbill = Perbill::from_percent(75);
/// We allow for 2 seconds of compute with a 6 second average block time, with maximum proof size.
const MAXIMUM_BLOCK_WEIGHT: Weight = WEIGHT_PER_SECOND.saturating_mul(2).set_proof_size(u64::MAX);

parameter_types! {
	pub const BlockHashCount: BlockNumber = 2400;
	pub const Version: RuntimeVersion = VERSION;
	pub RuntimeBlockLength: BlockLength =
		BlockLength::max_with_normal_ratio(5 * 1024 * 1024, NORMAL_DISPATCH_RATIO);
	pub RuntimeBlockWeights: BlockWeights = BlockWeights::builder()
		.base_block(BlockExecutionWeight::get())
		.for_class(DispatchClass::all(), |weights| {
			weights.base_extrinsic = ExtrinsicBaseWeight::get();
		})
		.for_class(DispatchClass::Normal, |weights| {
			weights.max_total = Some(NORMAL_DISPATCH_RATIO * MAXIMUM_BLOCK_WEIGHT);
		})
		.for_class(DispatchClass::Operational, |weights| {
			weights.max_total = Some(MAXIMUM_BLOCK_WEIGHT);
			// Operational transactions have some extra reserved space, so that they
			// are included even if block reached `MAXIMUM_BLOCK_WEIGHT`.
			weights.reserved = Some(
				MAXIMUM_BLOCK_WEIGHT - NORMAL_DISPATCH_RATIO * MAXIMUM_BLOCK_WEIGHT
			);
		})
		.avg_block_initialization(AVERAGE_ON_INITIALIZE_RATIO)
		.build_or_panic();
}

const_assert!(NORMAL_DISPATCH_RATIO.deconstruct() >= AVERAGE_ON_INITIALIZE_RATIO.deconstruct());

impl frame_system::Config for Runtime {
	type BaseCallFilter = Everything;
	type BlockWeights = RuntimeBlockWeights;
	type BlockLength = RuntimeBlockLength;
	type DbWeight = RocksDbWeight;
	type RuntimeOrigin = RuntimeOrigin;
	type RuntimeCall = RuntimeCall;
	type Index = Index;
	type BlockNumber = BlockNumber;
	type Hash = Hash;
	type Hashing = BlakeTwo256;
	type AccountId = AccountId;
	type Lookup = Indices;
	type Header = generic::Header<BlockNumber, BlakeTwo256>;
	type RuntimeEvent = RuntimeEvent;
	type BlockHashCount = BlockHashCount;
	type Version = Version;
	type PalletInfo = PalletInfo;
	type AccountData = pallet_balances::AccountData<Balance>;
	type OnNewAccount = ();
	type OnKilledAccount = ();
	type SystemWeightInfo = frame_system::weights::SubstrateWeight<Runtime>;
	type SS58Prefix = ConstU16<42>;
	type OnSetCode = ();
	type MaxConsumers = ConstU32<16>;
}

impl pallet_randomness_collective_flip::Config for Runtime {}

impl pallet_utility::Config for Runtime {
	type RuntimeEvent = RuntimeEvent;
	type RuntimeCall = RuntimeCall;
	type PalletsOrigin = OriginCaller;
	type WeightInfo = pallet_utility::weights::SubstrateWeight<Runtime>;
}

parameter_types! {
	// One storage item; key size is 32; value is size 4+4+16+32 bytes = 56 bytes.
	pub const DepositBase: Balance = deposit(1, 88);
	// Additional storage item size of 32 bytes.
	pub const DepositFactor: Balance = deposit(0, 32);
}

impl pallet_multisig::Config for Runtime {
	type RuntimeEvent = RuntimeEvent;
	type RuntimeCall = RuntimeCall;
	type Currency = Balances;
	type DepositBase = DepositBase;
	type DepositFactor = DepositFactor;
	type MaxSignatories = ConstU32<100>;
	type WeightInfo = pallet_multisig::weights::SubstrateWeight<Runtime>;
}

parameter_types! {
	// One storage item; key size 32, value size 8; .
	pub const ProxyDepositBase: Balance = deposit(1, 8);
	// Additional storage item size of 33 bytes.
	pub const ProxyDepositFactor: Balance = deposit(0, 33);
	pub const AnnouncementDepositBase: Balance = deposit(1, 8);
	pub const AnnouncementDepositFactor: Balance = deposit(0, 66);
}

/// The type used to represent the kinds of proxying allowed.
#[derive(
	Copy,
	Clone,
	Eq,
	PartialEq,
	Ord,
	PartialOrd,
	Encode,
	Decode,
	RuntimeDebug,
	MaxEncodedLen,
	scale_info::TypeInfo,
)]
pub enum ProxyType {
	Any,
	NonTransfer,
	Governance,
	Staking,
}
impl Default for ProxyType {
	fn default() -> Self {
		Self::Any
	}
}
impl InstanceFilter<RuntimeCall> for ProxyType {
	fn filter(&self, c: &RuntimeCall) -> bool {
		match self {
			ProxyType::Any => true,
			ProxyType::NonTransfer => !matches!(
				c,
				RuntimeCall::Balances(..) |
					RuntimeCall::Assets(..) |
					RuntimeCall::Uniques(..) |
					RuntimeCall::Vesting(pallet_vesting::Call::vested_transfer { .. }) |
					RuntimeCall::Indices(pallet_indices::Call::transfer { .. })
			),
			ProxyType::Governance => matches!(
				c,
				RuntimeCall::Democracy(..) |
					RuntimeCall::Council(..) |
					RuntimeCall::Society(..) |
					RuntimeCall::TechnicalCommittee(..) |
					RuntimeCall::Elections(..) |
					RuntimeCall::Treasury(..)
			),
			ProxyType::Staking => matches!(c, RuntimeCall::Staking(..)),
		}
	}
	fn is_superset(&self, o: &Self) -> bool {
		match (self, o) {
			(x, y) if x == y => true,
			(ProxyType::Any, _) => true,
			(_, ProxyType::Any) => false,
			(ProxyType::NonTransfer, _) => true,
			_ => false,
		}
	}
}

impl pallet_proxy::Config for Runtime {
	type RuntimeEvent = RuntimeEvent;
	type RuntimeCall = RuntimeCall;
	type Currency = Balances;
	type ProxyType = ProxyType;
	type ProxyDepositBase = ProxyDepositBase;
	type ProxyDepositFactor = ProxyDepositFactor;
	type MaxProxies = ConstU32<32>;
	type WeightInfo = pallet_proxy::weights::SubstrateWeight<Runtime>;
	type MaxPending = ConstU32<32>;
	type CallHasher = BlakeTwo256;
	type AnnouncementDepositBase = AnnouncementDepositBase;
	type AnnouncementDepositFactor = AnnouncementDepositFactor;
}

parameter_types! {
	pub MaximumSchedulerWeight: Weight = Perbill::from_percent(80) *
		RuntimeBlockWeights::get().max_block;
}

impl pallet_scheduler::Config for Runtime {
	type RuntimeEvent = RuntimeEvent;
	type RuntimeOrigin = RuntimeOrigin;
	type PalletsOrigin = OriginCaller;
	type RuntimeCall = RuntimeCall;
	type MaximumWeight = MaximumSchedulerWeight;
	type ScheduleOrigin = EnsureRoot<AccountId>;
	type MaxScheduledPerBlock = ConstU32<512>;
	type WeightInfo = pallet_scheduler::weights::SubstrateWeight<Runtime>;
	type OriginPrivilegeCmp = EqualPrivilegeOnly;
	type Preimages = Preimage;
}

parameter_types! {
	pub const PreimageMaxSize: u32 = 4096 * 1024;
	pub const PreimageBaseDeposit: Balance = 1 * DOLLARS;
	// One cent: $10,000 / MB
	pub const PreimageByteDeposit: Balance = 1 * CENTS;
}

impl pallet_preimage::Config for Runtime {
	type WeightInfo = pallet_preimage::weights::SubstrateWeight<Runtime>;
	type RuntimeEvent = RuntimeEvent;
	type Currency = Balances;
	type ManagerOrigin = EnsureRoot<AccountId>;
	type BaseDeposit = PreimageBaseDeposit;
	type ByteDeposit = PreimageByteDeposit;
}

parameter_types! {
	// NOTE: Currently it is not possible to change the epoch duration after the chain has started.
	//       Attempting to do so will brick block production.
	pub const EpochDuration: u64 = EPOCH_DURATION_IN_SLOTS;
	pub const ExpectedBlockTime: Moment = MILLISECS_PER_BLOCK;
	pub const ReportLongevity: u64 =
		BondingDuration::get() as u64 * SessionsPerEra::get() as u64 * EpochDuration::get();
}

impl pallet_babe::Config for Runtime {
	type EpochDuration = EpochDuration;
	type ExpectedBlockTime = ExpectedBlockTime;
	type EpochChangeTrigger = pallet_babe::ExternalTrigger;
	type DisabledValidators = Session;

	type KeyOwnerProofSystem = Historical;

	type KeyOwnerProof = <Self::KeyOwnerProofSystem as KeyOwnerProofSystem<(
		KeyTypeId,
		pallet_babe::AuthorityId,
	)>>::Proof;

	type KeyOwnerIdentification = <Self::KeyOwnerProofSystem as KeyOwnerProofSystem<(
		KeyTypeId,
		pallet_babe::AuthorityId,
	)>>::IdentificationTuple;

	type HandleEquivocation =
		pallet_babe::EquivocationHandler<Self::KeyOwnerIdentification, Offences, ReportLongevity>;

	type WeightInfo = ();
	type MaxAuthorities = MaxAuthorities;
}

parameter_types! {
	pub const IndexDeposit: Balance = 1 * DOLLARS;
}

impl pallet_indices::Config for Runtime {
	type AccountIndex = AccountIndex;
	type Currency = Balances;
	type Deposit = IndexDeposit;
	type RuntimeEvent = RuntimeEvent;
	type WeightInfo = pallet_indices::weights::SubstrateWeight<Runtime>;
}

parameter_types! {
	pub const ExistentialDeposit: Balance = 1 * DOLLARS;
	// For weight estimation, we assume that the most locks on an individual account will be 50.
	// This number may need to be adjusted in the future if this assumption no longer holds true.
	pub const MaxLocks: u32 = 50;
	pub const MaxReserves: u32 = 50;
}

impl pallet_balances::Config for Runtime {
	type MaxLocks = MaxLocks;
	type MaxReserves = MaxReserves;
	type ReserveIdentifier = [u8; 8];
	type Balance = Balance;
	type DustRemoval = ();
	type RuntimeEvent = RuntimeEvent;
	type ExistentialDeposit = ExistentialDeposit;
	type AccountStore = frame_system::Pallet<Runtime>;
	type WeightInfo = pallet_balances::weights::SubstrateWeight<Runtime>;
}

parameter_types! {
	pub const TransactionByteFee: Balance = 10 * MILLICENTS;
	pub const OperationalFeeMultiplier: u8 = 5;
	pub const TargetBlockFullness: Perquintill = Perquintill::from_percent(25);
	pub AdjustmentVariable: Multiplier = Multiplier::saturating_from_rational(1, 100_000);
	pub MinimumMultiplier: Multiplier = Multiplier::saturating_from_rational(1, 1_000_000_000u128);
	pub MaximumMultiplier: Multiplier = Bounded::max_value();
}

impl pallet_transaction_payment::Config for Runtime {
	type RuntimeEvent = RuntimeEvent;
	type OnChargeTransaction = CurrencyAdapter<Balances, DealWithFees>;
	type OperationalFeeMultiplier = OperationalFeeMultiplier;
	type WeightToFee = IdentityFee<Balance>;
	type LengthToFee = ConstantMultiplier<Balance, TransactionByteFee>;
	type FeeMultiplierUpdate = TargetedFeeAdjustment<
		Self,
		TargetBlockFullness,
		AdjustmentVariable,
		MinimumMultiplier,
		MaximumMultiplier,
	>;
}

impl pallet_asset_tx_payment::Config for Runtime {
	type RuntimeEvent = RuntimeEvent;
	type Fungibles = Assets;
	type OnChargeAssetTransaction = pallet_asset_tx_payment::FungiblesAdapter<
		pallet_assets::BalanceToAssetBalance<Balances, Runtime, ConvertInto>,
		CreditToBlockAuthor,
	>;
}

parameter_types! {
	pub const MinimumPeriod: Moment = SLOT_DURATION / 2;
}

impl pallet_timestamp::Config for Runtime {
	type Moment = Moment;
	type OnTimestampSet = Babe;
	type MinimumPeriod = MinimumPeriod;
	type WeightInfo = pallet_timestamp::weights::SubstrateWeight<Runtime>;
}

parameter_types! {
	pub const UncleGenerations: BlockNumber = 5;
}

impl pallet_authorship::Config for Runtime {
	type FindAuthor = pallet_session::FindAccountFromAuthorIndex<Self, Babe>;
	type UncleGenerations = UncleGenerations;
	type FilterUncle = ();
	type EventHandler = (Staking, ImOnline);
}

impl_opaque_keys! {
	pub struct SessionKeys {
		pub grandpa: Grandpa,
		pub babe: Babe,
		pub im_online: ImOnline,
		pub authority_discovery: AuthorityDiscovery,
	}
}

impl pallet_session::Config for Runtime {
	type RuntimeEvent = RuntimeEvent;
	type ValidatorId = <Self as frame_system::Config>::AccountId;
	type ValidatorIdOf = pallet_staking::StashOf<Self>;
	type ShouldEndSession = Babe;
	type NextSessionRotation = Babe;
	type SessionManager = pallet_session::historical::NoteHistoricalRoot<Self, Staking>;
	type SessionHandler = <SessionKeys as OpaqueKeys>::KeyTypeIdProviders;
	type Keys = SessionKeys;
	type WeightInfo = pallet_session::weights::SubstrateWeight<Runtime>;
}

impl pallet_session::historical::Config for Runtime {
	type FullIdentification = pallet_staking::Exposure<AccountId, Balance>;
	type FullIdentificationOf = pallet_staking::ExposureOf<Runtime>;
}

pallet_staking_reward_curve::build! {
	const REWARD_CURVE: PiecewiseLinear<'static> = curve!(
		min_inflation: 0_025_000,
		max_inflation: 0_100_000,
		ideal_stake: 0_500_000,
		falloff: 0_050_000,
		max_piece_count: 40,
		test_precision: 0_005_000,
	);
}

parameter_types! {
	pub const SessionsPerEra: sp_staking::SessionIndex = 6;
	pub const BondingDuration: sp_staking::EraIndex = 24 * 28;
	pub const SlashDeferDuration: sp_staking::EraIndex = 24 * 7; // 1/4 the bonding duration.
	pub const RewardCurve: &'static PiecewiseLinear<'static> = &REWARD_CURVE;
	pub const MaxNominatorRewardedPerValidator: u32 = 256;
	pub const OffendingValidatorsThreshold: Perbill = Perbill::from_percent(17);
	pub OffchainRepeat: BlockNumber = 5;
	pub HistoryDepth: u32 = 84;
}

pub struct StakingBenchmarkingConfig;
impl pallet_staking::BenchmarkingConfig for StakingBenchmarkingConfig {
	type MaxNominators = ConstU32<1000>;
	type MaxValidators = ConstU32<1000>;
}

impl pallet_staking::Config for Runtime {
	type MaxNominations = MaxNominations;
	type Currency = Balances;
	type CurrencyBalance = Balance;
	type UnixTime = Timestamp;
	type CurrencyToVote = U128CurrencyToVote;
	type RewardRemainder = Treasury;
	type RuntimeEvent = RuntimeEvent;
	type Slash = Treasury; // send the slashed funds to the treasury.
	type Reward = (); // rewards are minted from the void
	type SessionsPerEra = SessionsPerEra;
	type BondingDuration = BondingDuration;
	type SlashDeferDuration = SlashDeferDuration;
	/// A super-majority of the council can cancel the slash.
	type SlashCancelOrigin = EitherOfDiverse<
		EnsureRoot<AccountId>,
		pallet_collective::EnsureProportionAtLeast<AccountId, CouncilCollective, 3, 4>,
	>;
	type SessionInterface = Self;
	type EraPayout = pallet_staking::ConvertCurve<RewardCurve>;
	type NextNewSession = Session;
	type MaxNominatorRewardedPerValidator = MaxNominatorRewardedPerValidator;
	type OffendingValidatorsThreshold = OffendingValidatorsThreshold;
	type ElectionProvider = ElectionProviderMultiPhase;
	type GenesisElectionProvider = onchain::OnChainExecution<OnChainSeqPhragmen>;
	type VoterList = VoterList;
	// This a placeholder, to be introduced in the next PR as an instance of bags-list
	type TargetList = pallet_staking::UseValidatorsMap<Self>;
	type MaxUnlockingChunks = ConstU32<32>;
	type HistoryDepth = HistoryDepth;
	type OnStakerSlash = NominationPools;
	type WeightInfo = pallet_staking::weights::SubstrateWeight<Runtime>;
	type BenchmarkingConfig = StakingBenchmarkingConfig;
}

impl pallet_fast_unstake::Config for Runtime {
	type RuntimeEvent = RuntimeEvent;
	type ControlOrigin = frame_system::EnsureRoot<AccountId>;
	type BatchSize = ConstU32<128>;
	type Deposit = ConstU128<{ DOLLARS }>;
	type Currency = Balances;
	type Staking = Staking;
	type WeightInfo = ();
}

parameter_types! {
	// phase durations. 1/4 of the last session for each.
	pub const SignedPhase: u32 = EPOCH_DURATION_IN_BLOCKS / 4;
	pub const UnsignedPhase: u32 = EPOCH_DURATION_IN_BLOCKS / 4;

	// signed config
	pub const SignedRewardBase: Balance = 1 * DOLLARS;
	pub const SignedDepositBase: Balance = 1 * DOLLARS;
	pub const SignedDepositByte: Balance = 1 * CENTS;

	pub BetterUnsignedThreshold: Perbill = Perbill::from_rational(1u32, 10_000);

	// miner configs
	pub const MultiPhaseUnsignedPriority: TransactionPriority = StakingUnsignedPriority::get() - 1u64;
	pub MinerMaxWeight: Weight = RuntimeBlockWeights::get()
		.get(DispatchClass::Normal)
		.max_extrinsic.expect("Normal extrinsics have a weight limit configured; qed")
		.saturating_sub(BlockExecutionWeight::get());
	// Solution can occupy 90% of normal block size
	pub MinerMaxLength: u32 = Perbill::from_rational(9u32, 10) *
		*RuntimeBlockLength::get()
		.max
		.get(DispatchClass::Normal);
}

frame_election_provider_support::generate_solution_type!(
	#[compact]
	pub struct NposSolution16::<
		VoterIndex = u32,
		TargetIndex = u16,
		Accuracy = sp_runtime::PerU16,
		MaxVoters = MaxElectingVoters,
	>(16)
);

parameter_types! {
	pub MaxNominations: u32 = <NposSolution16 as frame_election_provider_support::NposSolution>::LIMIT as u32;
	pub MaxElectingVoters: u32 = 40_000;
	pub MaxElectableTargets: u16 = 10_000;
	// OnChain values are lower.
	pub MaxOnChainElectingVoters: u32 = 5000;
	pub MaxOnChainElectableTargets: u16 = 1250;
	// The maximum winners that can be elected by the Election pallet which is equivalent to the
	// maximum active validators the staking pallet can have.
	pub MaxActiveValidators: u32 = 1000;
}

/// The numbers configured here could always be more than the the maximum limits of staking pallet
/// to ensure election snapshot will not run out of memory. For now, we set them to smaller values
/// since the staking is bounded and the weight pipeline takes hours for this single pallet.
pub struct ElectionProviderBenchmarkConfig;
impl pallet_election_provider_multi_phase::BenchmarkingConfig for ElectionProviderBenchmarkConfig {
	const VOTERS: [u32; 2] = [1000, 2000];
	const TARGETS: [u32; 2] = [500, 1000];
	const ACTIVE_VOTERS: [u32; 2] = [500, 800];
	const DESIRED_TARGETS: [u32; 2] = [200, 400];
	const SNAPSHOT_MAXIMUM_VOTERS: u32 = 1000;
	const MINER_MAXIMUM_VOTERS: u32 = 1000;
	const MAXIMUM_TARGETS: u32 = 300;
}

/// Maximum number of iterations for balancing that will be executed in the embedded OCW
/// miner of election provider multi phase.
pub const MINER_MAX_ITERATIONS: u32 = 10;

/// A source of random balance for NposSolver, which is meant to be run by the OCW election miner.
pub struct OffchainRandomBalancing;
impl Get<Option<BalancingConfig>> for OffchainRandomBalancing {
	fn get() -> Option<BalancingConfig> {
		use sp_runtime::traits::TrailingZeroInput;
		let iterations = match MINER_MAX_ITERATIONS {
			0 => 0,
			max => {
				let seed = sp_io::offchain::random_seed();
				let random = <u32>::decode(&mut TrailingZeroInput::new(&seed))
					.expect("input is padded with zeroes; qed") %
					max.saturating_add(1);
				random as usize
			},
		};

		let config = BalancingConfig { iterations, tolerance: 0 };
		Some(config)
	}
}

pub struct OnChainSeqPhragmen;
impl onchain::Config for OnChainSeqPhragmen {
	type System = Runtime;
	type Solver = SequentialPhragmen<
		AccountId,
		pallet_election_provider_multi_phase::SolutionAccuracyOf<Runtime>,
	>;
	type DataProvider = <Runtime as pallet_election_provider_multi_phase::Config>::DataProvider;
	type WeightInfo = frame_election_provider_support::weights::SubstrateWeight<Runtime>;
	type MaxWinners = <Runtime as pallet_election_provider_multi_phase::Config>::MaxWinners;
	type VotersBound = MaxOnChainElectingVoters;
	type TargetsBound = MaxOnChainElectableTargets;
}

impl pallet_election_provider_multi_phase::MinerConfig for Runtime {
	type AccountId = AccountId;
	type MaxLength = MinerMaxLength;
	type MaxWeight = MinerMaxWeight;
	type Solution = NposSolution16;
	type MaxVotesPerVoter =
	<<Self as pallet_election_provider_multi_phase::Config>::DataProvider as ElectionDataProvider>::MaxVotesPerVoter;

	// The unsigned submissions have to respect the weight of the submit_unsigned call, thus their
	// weight estimate function is wired to this call's weight.
	fn solution_weight(v: u32, t: u32, a: u32, d: u32) -> Weight {
		<
			<Self as pallet_election_provider_multi_phase::Config>::WeightInfo
			as
			pallet_election_provider_multi_phase::WeightInfo
		>::submit_unsigned(v, t, a, d)
	}
}

impl pallet_election_provider_multi_phase::Config for Runtime {
	type RuntimeEvent = RuntimeEvent;
	type Currency = Balances;
	type EstimateCallFee = TransactionPayment;
	type SignedPhase = SignedPhase;
	type UnsignedPhase = UnsignedPhase;
	type BetterUnsignedThreshold = BetterUnsignedThreshold;
	type BetterSignedThreshold = ();
	type OffchainRepeat = OffchainRepeat;
	type MinerTxPriority = MultiPhaseUnsignedPriority;
	type MinerConfig = Self;
	type SignedMaxSubmissions = ConstU32<10>;
	type SignedRewardBase = SignedRewardBase;
	type SignedDepositBase = SignedDepositBase;
	type SignedDepositByte = SignedDepositByte;
	type SignedMaxRefunds = ConstU32<3>;
	type SignedDepositWeight = ();
	type SignedMaxWeight = MinerMaxWeight;
	type SlashHandler = (); // burn slashes
	type RewardHandler = (); // nothing to do upon rewards
	type DataProvider = Staking;
	type Fallback = onchain::OnChainExecution<OnChainSeqPhragmen>;
	type GovernanceFallback = onchain::OnChainExecution<OnChainSeqPhragmen>;
	type Solver = SequentialPhragmen<AccountId, SolutionAccuracyOf<Self>, OffchainRandomBalancing>;
	type ForceOrigin = EnsureRootOrHalfCouncil;
	type MaxElectableTargets = MaxElectableTargets;
	type MaxWinners = MaxActiveValidators;
	type MaxElectingVoters = MaxElectingVoters;
	type BenchmarkingConfig = ElectionProviderBenchmarkConfig;
	type WeightInfo = pallet_election_provider_multi_phase::weights::SubstrateWeight<Self>;
}

parameter_types! {
	pub const BagThresholds: &'static [u64] = &voter_bags::THRESHOLDS;
}

type VoterBagsListInstance = pallet_bags_list::Instance1;
impl pallet_bags_list::Config<VoterBagsListInstance> for Runtime {
	type RuntimeEvent = RuntimeEvent;
	/// The voter bags-list is loosely kept up to date, and the real source of truth for the score
	/// of each node is the staking pallet.
	type ScoreProvider = Staking;
	type BagThresholds = BagThresholds;
	type Score = VoteWeight;
	type WeightInfo = pallet_bags_list::weights::SubstrateWeight<Runtime>;
}

parameter_types! {
	pub const PostUnbondPoolsWindow: u32 = 4;
	pub const NominationPoolsPalletId: PalletId = PalletId(*b"py/nopls");
	pub const MaxPointsToBalance: u8 = 10;
}

use sp_runtime::traits::Convert;
pub struct BalanceToU256;
impl Convert<Balance, sp_core::U256> for BalanceToU256 {
	fn convert(balance: Balance) -> sp_core::U256 {
		sp_core::U256::from(balance)
	}
}
pub struct U256ToBalance;
impl Convert<sp_core::U256, Balance> for U256ToBalance {
	fn convert(n: sp_core::U256) -> Balance {
		n.try_into().unwrap_or(Balance::max_value())
	}
}

impl pallet_nomination_pools::Config for Runtime {
	type WeightInfo = ();
	type RuntimeEvent = RuntimeEvent;
	type Currency = Balances;
	type RewardCounter = FixedU128;
	type BalanceToU256 = BalanceToU256;
	type U256ToBalance = U256ToBalance;
	type Staking = Staking;
	type PostUnbondingPoolsWindow = PostUnbondPoolsWindow;
	type MaxMetadataLen = ConstU32<256>;
	type MaxUnbonding = ConstU32<8>;
	type PalletId = NominationPoolsPalletId;
	type MaxPointsToBalance = MaxPointsToBalance;
}

parameter_types! {
	pub const VoteLockingPeriod: BlockNumber = 30 * DAYS;
}

impl pallet_conviction_voting::Config for Runtime {
	type WeightInfo = pallet_conviction_voting::weights::SubstrateWeight<Self>;
	type RuntimeEvent = RuntimeEvent;
	type Currency = Balances;
	type VoteLockingPeriod = VoteLockingPeriod;
	type MaxVotes = ConstU32<512>;
	type MaxTurnout = frame_support::traits::TotalIssuanceOf<Balances, Self::AccountId>;
	type Polls = Referenda;
}

parameter_types! {
	pub const AlarmInterval: BlockNumber = 1;
	pub const SubmissionDeposit: Balance = 100 * DOLLARS;
	pub const UndecidingTimeout: BlockNumber = 28 * DAYS;
}

pub struct TracksInfo;
impl pallet_referenda::TracksInfo<Balance, BlockNumber> for TracksInfo {
	type Id = u16;
	type RuntimeOrigin = <RuntimeOrigin as frame_support::traits::OriginTrait>::PalletsOrigin;
	fn tracks() -> &'static [(Self::Id, pallet_referenda::TrackInfo<Balance, BlockNumber>)] {
		static DATA: [(u16, pallet_referenda::TrackInfo<Balance, BlockNumber>); 1] = [(
			0u16,
			pallet_referenda::TrackInfo {
				name: "root",
				max_deciding: 1,
				decision_deposit: 10,
				prepare_period: 4,
				decision_period: 4,
				confirm_period: 2,
				min_enactment_period: 4,
				min_approval: pallet_referenda::Curve::LinearDecreasing {
					length: Perbill::from_percent(100),
					floor: Perbill::from_percent(50),
					ceil: Perbill::from_percent(100),
				},
				min_support: pallet_referenda::Curve::LinearDecreasing {
					length: Perbill::from_percent(100),
					floor: Perbill::from_percent(0),
					ceil: Perbill::from_percent(100),
				},
			},
		)];
		&DATA[..]
	}
	fn track_for(id: &Self::RuntimeOrigin) -> Result<Self::Id, ()> {
		if let Ok(system_origin) = frame_system::RawOrigin::try_from(id.clone()) {
			match system_origin {
				frame_system::RawOrigin::Root => Ok(0),
				_ => Err(()),
			}
		} else {
			Err(())
		}
	}
}
pallet_referenda::impl_tracksinfo_get!(TracksInfo, Balance, BlockNumber);

impl pallet_referenda::Config for Runtime {
	type WeightInfo = pallet_referenda::weights::SubstrateWeight<Self>;
	type RuntimeCall = RuntimeCall;
	type RuntimeEvent = RuntimeEvent;
	type Scheduler = Scheduler;
	type Currency = pallet_balances::Pallet<Self>;
	type SubmitOrigin = EnsureSigned<AccountId>;
	type CancelOrigin = EnsureRoot<AccountId>;
	type KillOrigin = EnsureRoot<AccountId>;
	type Slash = ();
	type Votes = pallet_conviction_voting::VotesOf<Runtime>;
	type Tally = pallet_conviction_voting::TallyOf<Runtime>;
	type SubmissionDeposit = SubmissionDeposit;
	type MaxQueued = ConstU32<100>;
	type UndecidingTimeout = UndecidingTimeout;
	type AlarmInterval = AlarmInterval;
	type Tracks = TracksInfo;
	type Preimages = Preimage;
}

impl pallet_referenda::Config<pallet_referenda::Instance2> for Runtime {
	type WeightInfo = pallet_referenda::weights::SubstrateWeight<Self>;
	type RuntimeCall = RuntimeCall;
	type RuntimeEvent = RuntimeEvent;
	type Scheduler = Scheduler;
	type Currency = pallet_balances::Pallet<Self>;
	type SubmitOrigin = EnsureSigned<AccountId>;
	type CancelOrigin = EnsureRoot<AccountId>;
	type KillOrigin = EnsureRoot<AccountId>;
	type Slash = ();
	type Votes = pallet_ranked_collective::Votes;
	type Tally = pallet_ranked_collective::TallyOf<Runtime>;
	type SubmissionDeposit = SubmissionDeposit;
	type MaxQueued = ConstU32<100>;
	type UndecidingTimeout = UndecidingTimeout;
	type AlarmInterval = AlarmInterval;
	type Tracks = TracksInfo;
	type Preimages = Preimage;
}

impl pallet_ranked_collective::Config for Runtime {
	type WeightInfo = pallet_ranked_collective::weights::SubstrateWeight<Self>;
	type RuntimeEvent = RuntimeEvent;
	type PromoteOrigin = EnsureRootWithSuccess<AccountId, ConstU16<65535>>;
	type DemoteOrigin = EnsureRootWithSuccess<AccountId, ConstU16<65535>>;
	type Polls = RankedPolls;
	type MinRankOfClass = traits::Identity;
	type VoteWeight = pallet_ranked_collective::Geometric;
}

impl pallet_remark::Config for Runtime {
	type WeightInfo = pallet_remark::weights::SubstrateWeight<Self>;
	type RuntimeEvent = RuntimeEvent;
}

impl pallet_root_testing::Config for Runtime {}

parameter_types! {
	pub const LaunchPeriod: BlockNumber = 28 * 24 * 60 * MINUTES;
	pub const VotingPeriod: BlockNumber = 28 * 24 * 60 * MINUTES;
	pub const FastTrackVotingPeriod: BlockNumber = 3 * 24 * 60 * MINUTES;
	pub const MinimumDeposit: Balance = 100 * DOLLARS;
	pub const EnactmentPeriod: BlockNumber = 30 * 24 * 60 * MINUTES;
	pub const CooloffPeriod: BlockNumber = 28 * 24 * 60 * MINUTES;
	pub const MaxProposals: u32 = 100;
}

impl pallet_democracy::Config for Runtime {
	type RuntimeEvent = RuntimeEvent;
	type Currency = Balances;
	type EnactmentPeriod = EnactmentPeriod;
	type LaunchPeriod = LaunchPeriod;
	type VotingPeriod = VotingPeriod;
	type VoteLockingPeriod = EnactmentPeriod; // Same as EnactmentPeriod
	type MinimumDeposit = MinimumDeposit;
	/// A straight majority of the council can decide what their next motion is.
	type ExternalOrigin =
		pallet_collective::EnsureProportionAtLeast<AccountId, CouncilCollective, 1, 2>;
	/// A super-majority can have the next scheduled referendum be a straight majority-carries vote.
	type ExternalMajorityOrigin =
		pallet_collective::EnsureProportionAtLeast<AccountId, CouncilCollective, 3, 4>;
	/// A unanimous council can have the next scheduled referendum be a straight default-carries
	/// (NTB) vote.
	type ExternalDefaultOrigin =
		pallet_collective::EnsureProportionAtLeast<AccountId, CouncilCollective, 1, 1>;
	/// Two thirds of the technical committee can have an ExternalMajority/ExternalDefault vote
	/// be tabled immediately and with a shorter voting/enactment period.
	type FastTrackOrigin =
		pallet_collective::EnsureProportionAtLeast<AccountId, TechnicalCollective, 2, 3>;
	type InstantOrigin =
		pallet_collective::EnsureProportionAtLeast<AccountId, TechnicalCollective, 1, 1>;
	type InstantAllowed = frame_support::traits::ConstBool<true>;
	type FastTrackVotingPeriod = FastTrackVotingPeriod;
	// To cancel a proposal which has been passed, 2/3 of the council must agree to it.
	type CancellationOrigin =
		pallet_collective::EnsureProportionAtLeast<AccountId, CouncilCollective, 2, 3>;
	// To cancel a proposal before it has been passed, the technical committee must be unanimous or
	// Root must agree.
	type CancelProposalOrigin = EitherOfDiverse<
		EnsureRoot<AccountId>,
		pallet_collective::EnsureProportionAtLeast<AccountId, TechnicalCollective, 1, 1>,
	>;
	type BlacklistOrigin = EnsureRoot<AccountId>;
	// Any single technical committee member may veto a coming council proposal, however they can
	// only do it once and it lasts only for the cool-off period.
	type VetoOrigin = pallet_collective::EnsureMember<AccountId, TechnicalCollective>;
	type CooloffPeriod = CooloffPeriod;
	type Slash = Treasury;
	type Scheduler = Scheduler;
	type PalletsOrigin = OriginCaller;
	type MaxVotes = ConstU32<100>;
	type WeightInfo = pallet_democracy::weights::SubstrateWeight<Runtime>;
	type MaxProposals = MaxProposals;
	type Preimages = Preimage;
	type MaxDeposits = ConstU32<100>;
	type MaxBlacklisted = ConstU32<100>;
}

parameter_types! {
	pub const CouncilMotionDuration: BlockNumber = 5 * DAYS;
	pub const CouncilMaxProposals: u32 = 100;
	pub const CouncilMaxMembers: u32 = 100;
}

type CouncilCollective = pallet_collective::Instance1;
impl pallet_collective::Config<CouncilCollective> for Runtime {
	type RuntimeOrigin = RuntimeOrigin;
	type Proposal = RuntimeCall;
	type RuntimeEvent = RuntimeEvent;
	type MotionDuration = CouncilMotionDuration;
	type MaxProposals = CouncilMaxProposals;
	type MaxMembers = CouncilMaxMembers;
	type DefaultVote = pallet_collective::PrimeDefaultVote;
	type WeightInfo = pallet_collective::weights::SubstrateWeight<Runtime>;
}

parameter_types! {
	pub const CandidacyBond: Balance = 10 * DOLLARS;
	// 1 storage item created, key size is 32 bytes, value size is 16+16.
	pub const VotingBondBase: Balance = deposit(1, 64);
	// additional data per vote is 32 bytes (account id).
	pub const VotingBondFactor: Balance = deposit(0, 32);
	pub const TermDuration: BlockNumber = 7 * DAYS;
	pub const DesiredMembers: u32 = 13;
	pub const DesiredRunnersUp: u32 = 7;
	pub const MaxVoters: u32 = 10 * 1000;
	pub const MaxCandidates: u32 = 1000;
	pub const ElectionsPhragmenPalletId: LockIdentifier = *b"phrelect";
}

// Make sure that there are no more than `MaxMembers` members elected via elections-phragmen.
const_assert!(DesiredMembers::get() <= CouncilMaxMembers::get());

impl pallet_elections_phragmen::Config for Runtime {
	type RuntimeEvent = RuntimeEvent;
	type PalletId = ElectionsPhragmenPalletId;
	type Currency = Balances;
	type ChangeMembers = Council;
	// NOTE: this implies that council's genesis members cannot be set directly and must come from
	// this module.
	type InitializeMembers = Council;
	type CurrencyToVote = U128CurrencyToVote;
	type CandidacyBond = CandidacyBond;
	type VotingBondBase = VotingBondBase;
	type VotingBondFactor = VotingBondFactor;
	type LoserCandidate = ();
	type KickedMember = ();
	type DesiredMembers = DesiredMembers;
	type DesiredRunnersUp = DesiredRunnersUp;
	type TermDuration = TermDuration;
	type MaxVoters = MaxVoters;
	type MaxCandidates = MaxCandidates;
	type WeightInfo = pallet_elections_phragmen::weights::SubstrateWeight<Runtime>;
}

parameter_types! {
	pub const TechnicalMotionDuration: BlockNumber = 5 * DAYS;
	pub const TechnicalMaxProposals: u32 = 100;
	pub const TechnicalMaxMembers: u32 = 100;
}

type TechnicalCollective = pallet_collective::Instance2;
impl pallet_collective::Config<TechnicalCollective> for Runtime {
	type RuntimeOrigin = RuntimeOrigin;
	type Proposal = RuntimeCall;
	type RuntimeEvent = RuntimeEvent;
	type MotionDuration = TechnicalMotionDuration;
	type MaxProposals = TechnicalMaxProposals;
	type MaxMembers = TechnicalMaxMembers;
	type DefaultVote = pallet_collective::PrimeDefaultVote;
	type WeightInfo = pallet_collective::weights::SubstrateWeight<Runtime>;
}

type EnsureRootOrHalfCouncil = EitherOfDiverse<
	EnsureRoot<AccountId>,
	pallet_collective::EnsureProportionMoreThan<AccountId, CouncilCollective, 1, 2>,
>;
impl pallet_membership::Config<pallet_membership::Instance1> for Runtime {
	type RuntimeEvent = RuntimeEvent;
	type AddOrigin = EnsureRootOrHalfCouncil;
	type RemoveOrigin = EnsureRootOrHalfCouncil;
	type SwapOrigin = EnsureRootOrHalfCouncil;
	type ResetOrigin = EnsureRootOrHalfCouncil;
	type PrimeOrigin = EnsureRootOrHalfCouncil;
	type MembershipInitialized = TechnicalCommittee;
	type MembershipChanged = TechnicalCommittee;
	type MaxMembers = TechnicalMaxMembers;
	type WeightInfo = pallet_membership::weights::SubstrateWeight<Runtime>;
}

parameter_types! {
	pub const ProposalBond: Permill = Permill::from_percent(5);
	pub const ProposalBondMinimum: Balance = 1 * DOLLARS;
	pub const SpendPeriod: BlockNumber = 1 * DAYS;
	pub const Burn: Permill = Permill::from_percent(50);
	pub const TipCountdown: BlockNumber = 1 * DAYS;
	pub const TipFindersFee: Percent = Percent::from_percent(20);
	pub const TipReportDepositBase: Balance = 1 * DOLLARS;
	pub const DataDepositPerByte: Balance = 1 * CENTS;
	pub const TreasuryPalletId: PalletId = PalletId(*b"py/trsry");
	pub const MaximumReasonLength: u32 = 300;
	pub const MaxApprovals: u32 = 100;
}

impl pallet_treasury::Config for Runtime {
	type PalletId = TreasuryPalletId;
	type Currency = Balances;
	type ApproveOrigin = EitherOfDiverse<
		EnsureRoot<AccountId>,
		pallet_collective::EnsureProportionAtLeast<AccountId, CouncilCollective, 3, 5>,
	>;
	type RejectOrigin = EitherOfDiverse<
		EnsureRoot<AccountId>,
		pallet_collective::EnsureProportionMoreThan<AccountId, CouncilCollective, 1, 2>,
	>;
	type RuntimeEvent = RuntimeEvent;
	type OnSlash = ();
	type ProposalBond = ProposalBond;
	type ProposalBondMinimum = ProposalBondMinimum;
	type ProposalBondMaximum = ();
	type SpendPeriod = SpendPeriod;
	type Burn = Burn;
	type BurnDestination = ();
	type SpendFunds = Bounties;
	type WeightInfo = pallet_treasury::weights::SubstrateWeight<Runtime>;
	type MaxApprovals = MaxApprovals;
	type SpendOrigin = frame_support::traits::NeverEnsureOrigin<u128>;
}

parameter_types! {
	pub const BountyCuratorDeposit: Permill = Permill::from_percent(50);
	pub const BountyValueMinimum: Balance = 5 * DOLLARS;
	pub const BountyDepositBase: Balance = 1 * DOLLARS;
	pub const CuratorDepositMultiplier: Permill = Permill::from_percent(50);
	pub const CuratorDepositMin: Balance = 1 * DOLLARS;
	pub const CuratorDepositMax: Balance = 100 * DOLLARS;
	pub const BountyDepositPayoutDelay: BlockNumber = 1 * DAYS;
	pub const BountyUpdatePeriod: BlockNumber = 14 * DAYS;
}

impl pallet_bounties::Config for Runtime {
	type RuntimeEvent = RuntimeEvent;
	type BountyDepositBase = BountyDepositBase;
	type BountyDepositPayoutDelay = BountyDepositPayoutDelay;
	type BountyUpdatePeriod = BountyUpdatePeriod;
	type CuratorDepositMultiplier = CuratorDepositMultiplier;
	type CuratorDepositMin = CuratorDepositMin;
	type CuratorDepositMax = CuratorDepositMax;
	type BountyValueMinimum = BountyValueMinimum;
	type DataDepositPerByte = DataDepositPerByte;
	type MaximumReasonLength = MaximumReasonLength;
	type WeightInfo = pallet_bounties::weights::SubstrateWeight<Runtime>;
	type ChildBountyManager = ChildBounties;
}

parameter_types! {
	pub const ChildBountyValueMinimum: Balance = 1 * DOLLARS;
}

impl pallet_child_bounties::Config for Runtime {
	type RuntimeEvent = RuntimeEvent;
	type MaxActiveChildBountyCount = ConstU32<5>;
	type ChildBountyValueMinimum = ChildBountyValueMinimum;
	type WeightInfo = pallet_child_bounties::weights::SubstrateWeight<Runtime>;
}

impl pallet_tips::Config for Runtime {
	type RuntimeEvent = RuntimeEvent;
	type DataDepositPerByte = DataDepositPerByte;
	type MaximumReasonLength = MaximumReasonLength;
	type Tippers = Elections;
	type TipCountdown = TipCountdown;
	type TipFindersFee = TipFindersFee;
	type TipReportDepositBase = TipReportDepositBase;
	type WeightInfo = pallet_tips::weights::SubstrateWeight<Runtime>;
}

parameter_types! {
	pub const DepositPerItem: Balance = deposit(1, 0);
	pub const DepositPerByte: Balance = deposit(0, 1);
	pub const MaxValueSize: u32 = 16 * 1024;
	pub const DeletionQueueDepth: u32 = 128;
	// The lazy deletion runs inside on_initialize.
	pub DeletionWeightLimit: Weight = RuntimeBlockWeights::get()
		.per_class
		.get(DispatchClass::Normal)
		.max_total
		.unwrap_or(RuntimeBlockWeights::get().max_block);
	pub Schedule: pallet_contracts::Schedule<Runtime> = Default::default();
}

impl pallet_contracts::Config for Runtime {
	type Time = Timestamp;
	type Randomness = RandomnessCollectiveFlip;
	type Currency = Balances;
	type RuntimeEvent = RuntimeEvent;
	type RuntimeCall = RuntimeCall;
	/// The safest default is to allow no calls at all.
	///
	/// Runtimes should whitelist dispatchables that are allowed to be called from contracts
	/// and make sure they are stable. Dispatchables exposed to contracts are not allowed to
	/// change because that would break already deployed contracts. The `Call` structure itself
	/// is not allowed to change the indices of existing pallets, too.
	type CallFilter = Nothing;
	type DepositPerItem = DepositPerItem;
	type DepositPerByte = DepositPerByte;
	type CallStack = [pallet_contracts::Frame<Self>; 31];
	type WeightPrice = pallet_transaction_payment::Pallet<Self>;
	type WeightInfo = pallet_contracts::weights::SubstrateWeight<Self>;
	type ChainExtension = ();
	type DeletionQueueDepth = DeletionQueueDepth;
	type DeletionWeightLimit = DeletionWeightLimit;
	type Schedule = Schedule;
	type AddressGenerator = pallet_contracts::DefaultAddressGenerator;
	type MaxCodeLen = ConstU32<{ 128 * 1024 }>;
	type MaxStorageKeyLen = ConstU32<128>;
}

impl pallet_sudo::Config for Runtime {
	type RuntimeEvent = RuntimeEvent;
	type RuntimeCall = RuntimeCall;
}

parameter_types! {
	pub const ImOnlineUnsignedPriority: TransactionPriority = TransactionPriority::max_value();
	/// We prioritize im-online heartbeats over election solution submission.
	pub const StakingUnsignedPriority: TransactionPriority = TransactionPriority::max_value() / 2;
	pub const MaxAuthorities: u32 = 100;
	pub const MaxKeys: u32 = 10_000;
	pub const MaxPeerInHeartbeats: u32 = 10_000;
	pub const MaxPeerDataEncodingSize: u32 = 1_000;
}

impl<LocalCall> frame_system::offchain::CreateSignedTransaction<LocalCall> for Runtime
where
	RuntimeCall: From<LocalCall>,
{
	fn create_transaction<C: frame_system::offchain::AppCrypto<Self::Public, Self::Signature>>(
		call: RuntimeCall,
		public: <Signature as traits::Verify>::Signer,
		account: AccountId,
		nonce: Index,
	) -> Option<(RuntimeCall, <UncheckedExtrinsic as traits::Extrinsic>::SignaturePayload)> {
		let tip = 0;
		// take the biggest period possible.
		let period =
			BlockHashCount::get().checked_next_power_of_two().map(|c| c / 2).unwrap_or(2) as u64;
		let current_block = System::block_number()
			.saturated_into::<u64>()
			// The `System::block_number` is initialized with `n+1`,
			// so the actual block number is `n`.
			.saturating_sub(1);
		let era = Era::mortal(period, current_block);
		let extra = (
			frame_system::CheckNonZeroSender::<Runtime>::new(),
			frame_system::CheckSpecVersion::<Runtime>::new(),
			frame_system::CheckTxVersion::<Runtime>::new(),
			frame_system::CheckGenesis::<Runtime>::new(),
			frame_system::CheckEra::<Runtime>::from(era),
			frame_system::CheckNonce::<Runtime>::from(nonce),
			frame_system::CheckWeight::<Runtime>::new(),
			pallet_asset_tx_payment::ChargeAssetTxPayment::<Runtime>::from(tip, None),
		);
		let raw_payload = SignedPayload::new(call, extra)
			.map_err(|e| {
				log::warn!("Unable to create signed payload: {:?}", e);
			})
			.ok()?;
		let signature = raw_payload.using_encoded(|payload| C::sign(payload, public))?;
		let address = Indices::unlookup(account);
		let (call, extra, _) = raw_payload.deconstruct();
		Some((call, (address, signature, extra)))
	}
}

impl frame_system::offchain::SigningTypes for Runtime {
	type Public = <Signature as traits::Verify>::Signer;
	type Signature = Signature;
}

impl<C> frame_system::offchain::SendTransactionTypes<C> for Runtime
where
	RuntimeCall: From<C>,
{
	type Extrinsic = UncheckedExtrinsic;
	type OverarchingCall = RuntimeCall;
}

impl pallet_im_online::Config for Runtime {
	type AuthorityId = ImOnlineId;
	type RuntimeEvent = RuntimeEvent;
	type NextSessionRotation = Babe;
	type ValidatorSet = Historical;
	type ReportUnresponsiveness = Offences;
	type UnsignedPriority = ImOnlineUnsignedPriority;
	type WeightInfo = pallet_im_online::weights::SubstrateWeight<Runtime>;
	type MaxKeys = MaxKeys;
	type MaxPeerInHeartbeats = MaxPeerInHeartbeats;
	type MaxPeerDataEncodingSize = MaxPeerDataEncodingSize;
}

impl pallet_offences::Config for Runtime {
	type RuntimeEvent = RuntimeEvent;
	type IdentificationTuple = pallet_session::historical::IdentificationTuple<Self>;
	type OnOffenceHandler = Staking;
}

impl pallet_authority_discovery::Config for Runtime {
	type MaxAuthorities = MaxAuthorities;
}

impl pallet_grandpa::Config for Runtime {
	type RuntimeEvent = RuntimeEvent;

	type KeyOwnerProofSystem = Historical;

	type KeyOwnerProof =
		<Self::KeyOwnerProofSystem as KeyOwnerProofSystem<(KeyTypeId, GrandpaId)>>::Proof;

	type KeyOwnerIdentification = <Self::KeyOwnerProofSystem as KeyOwnerProofSystem<(
		KeyTypeId,
		GrandpaId,
	)>>::IdentificationTuple;

	type HandleEquivocation = pallet_grandpa::EquivocationHandler<
		Self::KeyOwnerIdentification,
		Offences,
		ReportLongevity,
	>;

	type WeightInfo = ();
	type MaxAuthorities = MaxAuthorities;
}

parameter_types! {
	pub const BasicDeposit: Balance = 10 * DOLLARS;       // 258 bytes on-chain
	pub const FieldDeposit: Balance = 250 * CENTS;        // 66 bytes on-chain
	pub const SubAccountDeposit: Balance = 2 * DOLLARS;   // 53 bytes on-chain
	pub const MaxSubAccounts: u32 = 100;
	pub const MaxAdditionalFields: u32 = 100;
	pub const MaxRegistrars: u32 = 20;
}

impl pallet_identity::Config for Runtime {
	type RuntimeEvent = RuntimeEvent;
	type Currency = Balances;
	type BasicDeposit = BasicDeposit;
	type FieldDeposit = FieldDeposit;
	type SubAccountDeposit = SubAccountDeposit;
	type MaxSubAccounts = MaxSubAccounts;
	type MaxAdditionalFields = MaxAdditionalFields;
	type MaxRegistrars = MaxRegistrars;
	type Slashed = Treasury;
	type ForceOrigin = EnsureRootOrHalfCouncil;
	type RegistrarOrigin = EnsureRootOrHalfCouncil;
	type WeightInfo = pallet_identity::weights::SubstrateWeight<Runtime>;
}

parameter_types! {
	pub const ConfigDepositBase: Balance = 5 * DOLLARS;
	pub const FriendDepositFactor: Balance = 50 * CENTS;
	pub const MaxFriends: u16 = 9;
	pub const RecoveryDeposit: Balance = 5 * DOLLARS;
}

impl pallet_recovery::Config for Runtime {
	type RuntimeEvent = RuntimeEvent;
	type WeightInfo = pallet_recovery::weights::SubstrateWeight<Runtime>;
	type RuntimeCall = RuntimeCall;
	type Currency = Balances;
	type ConfigDepositBase = ConfigDepositBase;
	type FriendDepositFactor = FriendDepositFactor;
	type MaxFriends = MaxFriends;
	type RecoveryDeposit = RecoveryDeposit;
}

parameter_types! {
	pub const CandidateDeposit: Balance = 10 * DOLLARS;
	pub const WrongSideDeduction: Balance = 2 * DOLLARS;
	pub const MaxStrikes: u32 = 10;
	pub const RotationPeriod: BlockNumber = 80 * HOURS;
	pub const PeriodSpend: Balance = 500 * DOLLARS;
	pub const MaxLockDuration: BlockNumber = 36 * 30 * DAYS;
	pub const ChallengePeriod: BlockNumber = 7 * DAYS;
	pub const MaxCandidateIntake: u32 = 10;
	pub const SocietyPalletId: PalletId = PalletId(*b"py/socie");
}

impl pallet_society::Config for Runtime {
	type RuntimeEvent = RuntimeEvent;
	type PalletId = SocietyPalletId;
	type Currency = Balances;
	type Randomness = RandomnessCollectiveFlip;
	type CandidateDeposit = CandidateDeposit;
	type WrongSideDeduction = WrongSideDeduction;
	type MaxStrikes = MaxStrikes;
	type PeriodSpend = PeriodSpend;
	type MembershipChanged = ();
	type RotationPeriod = RotationPeriod;
	type MaxLockDuration = MaxLockDuration;
	type FounderSetOrigin =
		pallet_collective::EnsureProportionMoreThan<AccountId, CouncilCollective, 1, 2>;
	type SuspensionJudgementOrigin = pallet_society::EnsureFounder<Runtime>;
	type MaxCandidateIntake = MaxCandidateIntake;
	type ChallengePeriod = ChallengePeriod;
}

parameter_types! {
	pub const MinVestedTransfer: Balance = 100 * DOLLARS;
	pub UnvestedFundsAllowedWithdrawReasons: WithdrawReasons =
		WithdrawReasons::except(WithdrawReasons::TRANSFER | WithdrawReasons::RESERVE);
}

impl pallet_vesting::Config for Runtime {
	type RuntimeEvent = RuntimeEvent;
	type Currency = Balances;
	type BlockNumberToBalance = ConvertInto;
	type MinVestedTransfer = MinVestedTransfer;
	type WeightInfo = pallet_vesting::weights::SubstrateWeight<Runtime>;
	type UnvestedFundsAllowedWithdrawReasons = UnvestedFundsAllowedWithdrawReasons;
	// `VestingInfo` encode length is 36bytes. 28 schedules gets encoded as 1009 bytes, which is the
	// highest number of schedules that encodes less than 2^10.
	const MAX_VESTING_SCHEDULES: u32 = 28;
}

impl pallet_mmr::Config for Runtime {
	const INDEXING_PREFIX: &'static [u8] = b"mmr";
	type Hashing = <Runtime as frame_system::Config>::Hashing;
	type Hash = <Runtime as frame_system::Config>::Hash;
	type LeafData = pallet_mmr::ParentNumberAndHash<Self>;
	type OnNewRoot = ();
	type WeightInfo = ();
}

parameter_types! {
	pub const LotteryPalletId: PalletId = PalletId(*b"py/lotto");
	pub const MaxCalls: u32 = 10;
	pub const MaxGenerateRandom: u32 = 10;
}

impl pallet_lottery::Config for Runtime {
	type PalletId = LotteryPalletId;
	type RuntimeCall = RuntimeCall;
	type Currency = Balances;
	type Randomness = RandomnessCollectiveFlip;
	type RuntimeEvent = RuntimeEvent;
	type ManagerOrigin = EnsureRoot<AccountId>;
	type MaxCalls = MaxCalls;
	type ValidateCall = Lottery;
	type MaxGenerateRandom = MaxGenerateRandom;
	type WeightInfo = pallet_lottery::weights::SubstrateWeight<Runtime>;
}

parameter_types! {
	pub const AssetDeposit: Balance = 100 * DOLLARS;
	pub const ApprovalDeposit: Balance = 1 * DOLLARS;
	pub const StringLimit: u32 = 50;
	pub const MetadataDepositBase: Balance = 10 * DOLLARS;
	pub const MetadataDepositPerByte: Balance = 1 * DOLLARS;
}

impl pallet_assets::Config for Runtime {
	type RuntimeEvent = RuntimeEvent;
	type Balance = u128;
	type AssetId = u32;
	type Currency = Balances;
	type CreateOrigin = AsEnsureOriginWithArg<EnsureSigned<AccountId>>;
	type ForceOrigin = EnsureRoot<AccountId>;
	type AssetDeposit = AssetDeposit;
	type AssetAccountDeposit = ConstU128<DOLLARS>;
	type MetadataDepositBase = MetadataDepositBase;
	type MetadataDepositPerByte = MetadataDepositPerByte;
	type ApprovalDeposit = ApprovalDeposit;
	type StringLimit = StringLimit;
	type Freezer = ();
	type Extra = ();
	type WeightInfo = pallet_assets::weights::SubstrateWeight<Runtime>;
}

parameter_types! {
	pub const DexPalletId: PalletId = PalletId(*b"py/dexer");
}

impl pallet_dex::Config for Runtime {
	type Event = Event;
	type Currency = Balances;
	type AssetBalance = <Self as pallet_balances::Config>::Balance;
	type Assets = Assets;
	type AssetId = <Self as pallet_assets::Config>::AssetId;
	type PalletId = DexPalletId;
}

parameter_types! {
	pub IgnoredIssuance: Balance = Treasury::pot();
	pub const QueueCount: u32 = 300;
	pub const MaxQueueLen: u32 = 1000;
	pub const FifoQueueLen: u32 = 500;
	pub const Period: BlockNumber = 30 * DAYS;
	pub const MinFreeze: Balance = 100 * DOLLARS;
	pub const IntakePeriod: BlockNumber = 10;
	pub const MaxIntakeBids: u32 = 10;
}

impl pallet_gilt::Config for Runtime {
	type RuntimeEvent = RuntimeEvent;
	type Currency = Balances;
	type CurrencyBalance = Balance;
	type AdminOrigin = frame_system::EnsureRoot<AccountId>;
	type Deficit = ();
	type Surplus = ();
	type IgnoredIssuance = IgnoredIssuance;
	type QueueCount = QueueCount;
	type MaxQueueLen = MaxQueueLen;
	type FifoQueueLen = FifoQueueLen;
	type Period = Period;
	type MinFreeze = MinFreeze;
	type IntakePeriod = IntakePeriod;
	type MaxIntakeBids = MaxIntakeBids;
	type WeightInfo = pallet_gilt::weights::SubstrateWeight<Runtime>;
}

parameter_types! {
	pub const CollectionDeposit: Balance = 100 * DOLLARS;
	pub const ItemDeposit: Balance = 1 * DOLLARS;
	pub const KeyLimit: u32 = 32;
	pub const ValueLimit: u32 = 256;
}

impl pallet_uniques::Config for Runtime {
	type RuntimeEvent = RuntimeEvent;
	type CollectionId = u32;
	type ItemId = u32;
	type Currency = Balances;
	type CurrencyBalance = <Self as pallet_balances::Config>::Balance;
	type Assets = Assets;
	type AssetId = <Self as pallet_assets::Config>::AssetId;
	type ForceOrigin = frame_system::EnsureRoot<AccountId>;
	type CollectionDeposit = CollectionDeposit;
	type ItemDeposit = ItemDeposit;
	type MetadataDepositBase = MetadataDepositBase;
	type AttributeDepositBase = MetadataDepositBase;
	type DepositPerByte = MetadataDepositPerByte;
	type StringLimit = StringLimit;
	type KeyLimit = KeyLimit;
	type ValueLimit = ValueLimit;
	type WeightInfo = pallet_uniques::weights::SubstrateWeight<Runtime>;
	#[cfg(feature = "runtime-benchmarks")]
	type Helper = ();
	type CreateOrigin = AsEnsureOriginWithArg<EnsureSigned<AccountId>>;
	type Locker = ();
}

impl pallet_transaction_storage::Config for Runtime {
	type RuntimeEvent = RuntimeEvent;
	type Currency = Balances;
	type RuntimeCall = RuntimeCall;
	type FeeDestination = ();
	type WeightInfo = pallet_transaction_storage::weights::SubstrateWeight<Runtime>;
	type MaxBlockTransactions =
		ConstU32<{ pallet_transaction_storage::DEFAULT_MAX_BLOCK_TRANSACTIONS }>;
	type MaxTransactionSize =
		ConstU32<{ pallet_transaction_storage::DEFAULT_MAX_TRANSACTION_SIZE }>;
}

impl pallet_whitelist::Config for Runtime {
	type RuntimeEvent = RuntimeEvent;
	type RuntimeCall = RuntimeCall;
	type WhitelistOrigin = EnsureRoot<AccountId>;
	type DispatchWhitelistedOrigin = EnsureRoot<AccountId>;
	type PreimageProvider = Preimage;
	type WeightInfo = pallet_whitelist::weights::SubstrateWeight<Runtime>;
}

parameter_types! {
	pub const MigrationSignedDepositPerItem: Balance = 1 * CENTS;
	pub const MigrationSignedDepositBase: Balance = 20 * DOLLARS;
	pub const MigrationMaxKeyLen: u32 = 512;
}

impl pallet_state_trie_migration::Config for Runtime {
	type RuntimeEvent = RuntimeEvent;
	type ControlOrigin = EnsureRoot<AccountId>;
	type Currency = Balances;
	type MaxKeyLen = MigrationMaxKeyLen;
	type SignedDepositPerItem = MigrationSignedDepositPerItem;
	type SignedDepositBase = MigrationSignedDepositBase;
	// Warning: this is not advised, as it might allow the chain to be temporarily DOS-ed.
	// Preferably, if the chain's governance/maintenance team is planning on using a specific
	// account for the migration, put it here to make sure only that account can trigger the signed
	// migrations.
	type SignedFilter = EnsureSigned<Self::AccountId>;
	type WeightInfo = ();
}

const ALLIANCE_MOTION_DURATION_IN_BLOCKS: BlockNumber = 5 * DAYS;

parameter_types! {
	pub const AllianceMotionDuration: BlockNumber = ALLIANCE_MOTION_DURATION_IN_BLOCKS;
	pub const AllianceMaxProposals: u32 = 100;
	pub const AllianceMaxMembers: u32 = 100;
}

type AllianceCollective = pallet_collective::Instance3;
impl pallet_collective::Config<AllianceCollective> for Runtime {
	type RuntimeOrigin = RuntimeOrigin;
	type Proposal = RuntimeCall;
	type RuntimeEvent = RuntimeEvent;
	type MotionDuration = AllianceMotionDuration;
	type MaxProposals = AllianceMaxProposals;
	type MaxMembers = AllianceMaxMembers;
	type DefaultVote = pallet_collective::PrimeDefaultVote;
	type WeightInfo = pallet_collective::weights::SubstrateWeight<Runtime>;
}

parameter_types! {
	pub const MaxFounders: u32 = 10;
	pub const MaxFellows: u32 = AllianceMaxMembers::get() - MaxFounders::get();
	pub const MaxAllies: u32 = 100;
	pub const AllyDeposit: Balance = 10 * DOLLARS;
	pub const RetirementPeriod: BlockNumber = ALLIANCE_MOTION_DURATION_IN_BLOCKS + (1 * DAYS);
}

impl pallet_alliance::Config for Runtime {
	type RuntimeEvent = RuntimeEvent;
	type Proposal = RuntimeCall;
	type AdminOrigin = EitherOfDiverse<
		EnsureRoot<AccountId>,
		pallet_collective::EnsureProportionMoreThan<AccountId, AllianceCollective, 2, 3>,
	>;
	type MembershipManager = EitherOfDiverse<
		EnsureRoot<AccountId>,
		pallet_collective::EnsureProportionMoreThan<AccountId, AllianceCollective, 2, 3>,
	>;
	type AnnouncementOrigin = EitherOfDiverse<
		EnsureRoot<AccountId>,
		pallet_collective::EnsureProportionMoreThan<AccountId, AllianceCollective, 2, 3>,
	>;
	type Currency = Balances;
	type Slashed = Treasury;
	type InitializeMembers = AllianceMotion;
	type MembershipChanged = AllianceMotion;
	#[cfg(not(feature = "runtime-benchmarks"))]
	type IdentityVerifier = AllianceIdentityVerifier;
	#[cfg(feature = "runtime-benchmarks")]
	type IdentityVerifier = ();
	type ProposalProvider = AllianceProposalProvider;
	type MaxProposals = AllianceMaxProposals;
	type MaxFounders = MaxFounders;
	type MaxFellows = MaxFellows;
	type MaxAllies = MaxAllies;
	type MaxUnscrupulousItems = ConstU32<100>;
	type MaxWebsiteUrlLength = ConstU32<255>;
	type MaxAnnouncementsCount = ConstU32<100>;
	type MaxMembersCount = AllianceMaxMembers;
	type AllyDeposit = AllyDeposit;
	type WeightInfo = pallet_alliance::weights::SubstrateWeight<Runtime>;
	type RetirementPeriod = RetirementPeriod;
}

construct_runtime!(
	pub enum Runtime where
		Block = Block,
		NodeBlock = node_primitives::Block,
		UncheckedExtrinsic = UncheckedExtrinsic
	{
		System: frame_system,
		Utility: pallet_utility,
		Babe: pallet_babe,
		Timestamp: pallet_timestamp,
		// Authorship must be before session in order to note author in the correct session and era
		// for im-online and staking.
		Authorship: pallet_authorship,
		Indices: pallet_indices,
		Balances: pallet_balances,
		TransactionPayment: pallet_transaction_payment,
		AssetTxPayment: pallet_asset_tx_payment,
		ElectionProviderMultiPhase: pallet_election_provider_multi_phase,
		Staking: pallet_staking,
		Session: pallet_session,
		Democracy: pallet_democracy,
		Council: pallet_collective::<Instance1>,
		TechnicalCommittee: pallet_collective::<Instance2>,
		Elections: pallet_elections_phragmen,
		TechnicalMembership: pallet_membership::<Instance1>,
		Grandpa: pallet_grandpa,
		Treasury: pallet_treasury,
		Contracts: pallet_contracts,
		Sudo: pallet_sudo,
		ImOnline: pallet_im_online,
		AuthorityDiscovery: pallet_authority_discovery,
		Offences: pallet_offences,
		Historical: pallet_session_historical::{Pallet},
		RandomnessCollectiveFlip: pallet_randomness_collective_flip,
		Identity: pallet_identity,
		Society: pallet_society,
		Recovery: pallet_recovery,
		Vesting: pallet_vesting,
		Scheduler: pallet_scheduler,
		Preimage: pallet_preimage,
		Proxy: pallet_proxy,
		Multisig: pallet_multisig,
		Bounties: pallet_bounties,
		Tips: pallet_tips,
		Assets: pallet_assets,
		Mmr: pallet_mmr,
		Lottery: pallet_lottery,
		Gilt: pallet_gilt,
		Uniques: pallet_uniques,
		TransactionStorage: pallet_transaction_storage,
		VoterList: pallet_bags_list::<Instance1>,
		StateTrieMigration: pallet_state_trie_migration,
		ChildBounties: pallet_child_bounties,
		Referenda: pallet_referenda,
		Remark: pallet_remark,
		RootTesting: pallet_root_testing,
		ConvictionVoting: pallet_conviction_voting,
		Whitelist: pallet_whitelist,
		AllianceMotion: pallet_collective::<Instance3>,
		Alliance: pallet_alliance,
		NominationPools: pallet_nomination_pools,
		RankedPolls: pallet_referenda::<Instance2>,
		RankedCollective: pallet_ranked_collective,
<<<<<<< HEAD
		Dex: pallet_dex,
=======
		FastUnstake: pallet_fast_unstake,
>>>>>>> 3e71d606
	}
);

/// The address format for describing accounts.
pub type Address = sp_runtime::MultiAddress<AccountId, AccountIndex>;
/// Block header type as expected by this runtime.
pub type Header = generic::Header<BlockNumber, BlakeTwo256>;
/// Block type as expected by this runtime.
pub type Block = generic::Block<Header, UncheckedExtrinsic>;
/// A Block signed with a Justification
pub type SignedBlock = generic::SignedBlock<Block>;
/// BlockId type as expected by this runtime.
pub type BlockId = generic::BlockId<Block>;
/// The SignedExtension to the basic transaction logic.
///
/// When you change this, you **MUST** modify [`sign`] in `bin/node/testing/src/keyring.rs`!
///
/// [`sign`]: <../../testing/src/keyring.rs.html>
pub type SignedExtra = (
	frame_system::CheckNonZeroSender<Runtime>,
	frame_system::CheckSpecVersion<Runtime>,
	frame_system::CheckTxVersion<Runtime>,
	frame_system::CheckGenesis<Runtime>,
	frame_system::CheckEra<Runtime>,
	frame_system::CheckNonce<Runtime>,
	frame_system::CheckWeight<Runtime>,
	pallet_asset_tx_payment::ChargeAssetTxPayment<Runtime>,
);

/// Unchecked extrinsic type as expected by this runtime.
pub type UncheckedExtrinsic =
	generic::UncheckedExtrinsic<Address, RuntimeCall, Signature, SignedExtra>;
/// The payload being signed in transactions.
pub type SignedPayload = generic::SignedPayload<RuntimeCall, SignedExtra>;
/// Extrinsic type that has already been checked.
pub type CheckedExtrinsic = generic::CheckedExtrinsic<AccountId, RuntimeCall, SignedExtra>;
/// Executive: handles dispatch to the various modules.
pub type Executive = frame_executive::Executive<
	Runtime,
	Block,
	frame_system::ChainContext<Runtime>,
	Runtime,
	AllPalletsWithSystem,
	Migrations,
>;

// All migrations executed on runtime upgrade as a nested tuple of types implementing
// `OnRuntimeUpgrade`.
type Migrations = (
	pallet_nomination_pools::migration::v2::MigrateToV2<Runtime>,
	pallet_alliance::migration::Migration<Runtime>,
	pallet_contracts::Migration<Runtime>,
);

/// MMR helper types.
mod mmr {
	use super::Runtime;
	pub use pallet_mmr::primitives::*;

	pub type Leaf = <<Runtime as pallet_mmr::Config>::LeafData as LeafDataProvider>::LeafData;
	pub type Hash = <Runtime as pallet_mmr::Config>::Hash;
	pub type Hashing = <Runtime as pallet_mmr::Config>::Hashing;
}

#[cfg(feature = "runtime-benchmarks")]
#[macro_use]
extern crate frame_benchmarking;

#[cfg(feature = "runtime-benchmarks")]
mod benches {
	define_benchmarks!(
		[frame_benchmarking, BaselineBench::<Runtime>]
		[pallet_alliance, Alliance]
		[pallet_assets, Assets]
		[pallet_babe, Babe]
		[pallet_bags_list, VoterList]
		[pallet_balances, Balances]
		[pallet_bounties, Bounties]
		[pallet_child_bounties, ChildBounties]
		[pallet_collective, Council]
		[pallet_conviction_voting, ConvictionVoting]
		[pallet_contracts, Contracts]
		[pallet_democracy, Democracy]
		[pallet_election_provider_multi_phase, ElectionProviderMultiPhase]
		[pallet_election_provider_support_benchmarking, EPSBench::<Runtime>]
		[pallet_elections_phragmen, Elections]
		[pallet_fast_unstake, FastUnstake]
		[pallet_gilt, Gilt]
		[pallet_grandpa, Grandpa]
		[pallet_identity, Identity]
		[pallet_im_online, ImOnline]
		[pallet_indices, Indices]
		[pallet_lottery, Lottery]
		[pallet_membership, TechnicalMembership]
		[pallet_mmr, Mmr]
		[pallet_multisig, Multisig]
		[pallet_nomination_pools, NominationPoolsBench::<Runtime>]
		[pallet_offences, OffencesBench::<Runtime>]
		[pallet_preimage, Preimage]
		[pallet_proxy, Proxy]
		[pallet_ranked_collective, RankedCollective]
		[pallet_referenda, Referenda]
		[pallet_recovery, Recovery]
		[pallet_remark, Remark]
		[pallet_scheduler, Scheduler]
		[pallet_session, SessionBench::<Runtime>]
		[pallet_staking, Staking]
		[pallet_state_trie_migration, StateTrieMigration]
		[frame_system, SystemBench::<Runtime>]
		[pallet_timestamp, Timestamp]
		[pallet_tips, Tips]
		[pallet_transaction_storage, TransactionStorage]
		[pallet_treasury, Treasury]
		[pallet_uniques, Uniques]
		[pallet_utility, Utility]
		[pallet_vesting, Vesting]
		[pallet_whitelist, Whitelist]
	);
}

impl_runtime_apis! {
	impl sp_api::Core<Block> for Runtime {
		fn version() -> RuntimeVersion {
			VERSION
		}

		fn execute_block(block: Block) {
			Executive::execute_block(block);
		}

		fn initialize_block(header: &<Block as BlockT>::Header) {
			Executive::initialize_block(header)
		}
	}

	impl sp_api::Metadata<Block> for Runtime {
		fn metadata() -> OpaqueMetadata {
			OpaqueMetadata::new(Runtime::metadata().into())
		}
	}

	impl sp_block_builder::BlockBuilder<Block> for Runtime {
		fn apply_extrinsic(extrinsic: <Block as BlockT>::Extrinsic) -> ApplyExtrinsicResult {
			Executive::apply_extrinsic(extrinsic)
		}

		fn finalize_block() -> <Block as BlockT>::Header {
			Executive::finalize_block()
		}

		fn inherent_extrinsics(data: InherentData) -> Vec<<Block as BlockT>::Extrinsic> {
			data.create_extrinsics()
		}

		fn check_inherents(block: Block, data: InherentData) -> CheckInherentsResult {
			data.check_extrinsics(&block)
		}
	}

	impl sp_transaction_pool::runtime_api::TaggedTransactionQueue<Block> for Runtime {
		fn validate_transaction(
			source: TransactionSource,
			tx: <Block as BlockT>::Extrinsic,
			block_hash: <Block as BlockT>::Hash,
		) -> TransactionValidity {
			Executive::validate_transaction(source, tx, block_hash)
		}
	}

	impl sp_offchain::OffchainWorkerApi<Block> for Runtime {
		fn offchain_worker(header: &<Block as BlockT>::Header) {
			Executive::offchain_worker(header)
		}
	}

	impl fg_primitives::GrandpaApi<Block> for Runtime {
		fn grandpa_authorities() -> GrandpaAuthorityList {
			Grandpa::grandpa_authorities()
		}

		fn current_set_id() -> fg_primitives::SetId {
			Grandpa::current_set_id()
		}

		fn submit_report_equivocation_unsigned_extrinsic(
			equivocation_proof: fg_primitives::EquivocationProof<
				<Block as BlockT>::Hash,
				NumberFor<Block>,
			>,
			key_owner_proof: fg_primitives::OpaqueKeyOwnershipProof,
		) -> Option<()> {
			let key_owner_proof = key_owner_proof.decode()?;

			Grandpa::submit_unsigned_equivocation_report(
				equivocation_proof,
				key_owner_proof,
			)
		}

		fn generate_key_ownership_proof(
			_set_id: fg_primitives::SetId,
			authority_id: GrandpaId,
		) -> Option<fg_primitives::OpaqueKeyOwnershipProof> {
			use codec::Encode;

			Historical::prove((fg_primitives::KEY_TYPE, authority_id))
				.map(|p| p.encode())
				.map(fg_primitives::OpaqueKeyOwnershipProof::new)
		}
	}

	impl pallet_nomination_pools_runtime_api::NominationPoolsApi<Block, AccountId, Balance> for Runtime {
		fn pending_rewards(member_account: AccountId) -> Balance {
			NominationPools::pending_rewards(member_account).unwrap_or_default()
		}
	}

	impl sp_consensus_babe::BabeApi<Block> for Runtime {
		fn configuration() -> sp_consensus_babe::BabeConfiguration {
			let epoch_config = Babe::epoch_config().unwrap_or(BABE_GENESIS_EPOCH_CONFIG);
			sp_consensus_babe::BabeConfiguration {
				slot_duration: Babe::slot_duration(),
				epoch_length: EpochDuration::get(),
				c: epoch_config.c,
				authorities: Babe::authorities().to_vec(),
				randomness: Babe::randomness(),
				allowed_slots: epoch_config.allowed_slots,
			}
		}

		fn current_epoch_start() -> sp_consensus_babe::Slot {
			Babe::current_epoch_start()
		}

		fn current_epoch() -> sp_consensus_babe::Epoch {
			Babe::current_epoch()
		}

		fn next_epoch() -> sp_consensus_babe::Epoch {
			Babe::next_epoch()
		}

		fn generate_key_ownership_proof(
			_slot: sp_consensus_babe::Slot,
			authority_id: sp_consensus_babe::AuthorityId,
		) -> Option<sp_consensus_babe::OpaqueKeyOwnershipProof> {
			use codec::Encode;

			Historical::prove((sp_consensus_babe::KEY_TYPE, authority_id))
				.map(|p| p.encode())
				.map(sp_consensus_babe::OpaqueKeyOwnershipProof::new)
		}

		fn submit_report_equivocation_unsigned_extrinsic(
			equivocation_proof: sp_consensus_babe::EquivocationProof<<Block as BlockT>::Header>,
			key_owner_proof: sp_consensus_babe::OpaqueKeyOwnershipProof,
		) -> Option<()> {
			let key_owner_proof = key_owner_proof.decode()?;

			Babe::submit_unsigned_equivocation_report(
				equivocation_proof,
				key_owner_proof,
			)
		}
	}

	impl sp_authority_discovery::AuthorityDiscoveryApi<Block> for Runtime {
		fn authorities() -> Vec<AuthorityDiscoveryId> {
			AuthorityDiscovery::authorities()
		}
	}

	impl frame_system_rpc_runtime_api::AccountNonceApi<Block, AccountId, Index> for Runtime {
		fn account_nonce(account: AccountId) -> Index {
			System::account_nonce(account)
		}
	}

	impl pallet_contracts::ContractsApi<Block, AccountId, Balance, BlockNumber, Hash> for Runtime
	{
		fn call(
			origin: AccountId,
			dest: AccountId,
			value: Balance,
			gas_limit: Option<Weight>,
			storage_deposit_limit: Option<Balance>,
			input_data: Vec<u8>,
		) -> pallet_contracts_primitives::ContractExecResult<Balance> {
			let gas_limit = gas_limit.unwrap_or(RuntimeBlockWeights::get().max_block);
			Contracts::bare_call(
				origin,
				dest,
				value,
				gas_limit,
				storage_deposit_limit,
				input_data,
				true,
				pallet_contracts::Determinism::Deterministic,
			)
		}

		fn instantiate(
			origin: AccountId,
			value: Balance,
			gas_limit: Option<Weight>,
			storage_deposit_limit: Option<Balance>,
			code: pallet_contracts_primitives::Code<Hash>,
			data: Vec<u8>,
			salt: Vec<u8>,
		) -> pallet_contracts_primitives::ContractInstantiateResult<AccountId, Balance>
		{
			let gas_limit = gas_limit.unwrap_or(RuntimeBlockWeights::get().max_block);
			Contracts::bare_instantiate(
				origin,
				value,
				gas_limit,
				storage_deposit_limit,
				code,
				data,
				salt,
				true
			)
		}

		fn upload_code(
			origin: AccountId,
			code: Vec<u8>,
			storage_deposit_limit: Option<Balance>,
			determinism: pallet_contracts::Determinism,
		) -> pallet_contracts_primitives::CodeUploadResult<Hash, Balance>
		{
			Contracts::bare_upload_code(
				origin,
				code,
				storage_deposit_limit,
				determinism,
			)
		}

		fn get_storage(
			address: AccountId,
			key: Vec<u8>,
		) -> pallet_contracts_primitives::GetStorageResult {
			Contracts::get_storage(
				address,
				key
			)
		}
	}

	impl pallet_transaction_payment_rpc_runtime_api::TransactionPaymentApi<
		Block,
		Balance,
	> for Runtime {
		fn query_info(uxt: <Block as BlockT>::Extrinsic, len: u32) -> RuntimeDispatchInfo<Balance> {
			TransactionPayment::query_info(uxt, len)
		}
		fn query_fee_details(uxt: <Block as BlockT>::Extrinsic, len: u32) -> FeeDetails<Balance> {
			TransactionPayment::query_fee_details(uxt, len)
		}
	}

<<<<<<< HEAD
	impl pallet_dex_rpc_runtime_api::DexApi<
		Block,
		Balance,
	> for Runtime
	{
		fn quote_price(asset1: u32, asset2: u32, amount: u64) -> Option<Balance> {
			Dex::quote_price(asset1, asset2, amount)
=======
	impl pallet_transaction_payment_rpc_runtime_api::TransactionPaymentCallApi<Block, Balance, RuntimeCall>
		for Runtime
	{
		fn query_call_info(call: RuntimeCall, len: u32) -> RuntimeDispatchInfo<Balance> {
			TransactionPayment::query_call_info(call, len)
		}
		fn query_call_fee_details(call: RuntimeCall, len: u32) -> FeeDetails<Balance> {
			TransactionPayment::query_call_fee_details(call, len)
>>>>>>> 3e71d606
		}
	}

	impl pallet_mmr::primitives::MmrApi<
		Block,
		mmr::Hash,
		BlockNumber,
	> for Runtime {
		fn mmr_root() -> Result<mmr::Hash, mmr::Error> {
			Ok(Mmr::mmr_root())
		}

		fn generate_proof(
			block_numbers: Vec<BlockNumber>,
			best_known_block_number: Option<BlockNumber>,
		) -> Result<(Vec<mmr::EncodableOpaqueLeaf>, mmr::Proof<mmr::Hash>), mmr::Error> {
			Mmr::generate_proof(block_numbers, best_known_block_number).map(
				|(leaves, proof)| {
					(
						leaves
							.into_iter()
							.map(|leaf| mmr::EncodableOpaqueLeaf::from_leaf(&leaf))
							.collect(),
						proof,
					)
				},
			)
		}

		fn verify_proof(leaves: Vec<mmr::EncodableOpaqueLeaf>, proof: mmr::Proof<mmr::Hash>)
			-> Result<(), mmr::Error>
		{
			let leaves = leaves.into_iter().map(|leaf|
				leaf.into_opaque_leaf()
				.try_decode()
				.ok_or(mmr::Error::Verify)).collect::<Result<Vec<mmr::Leaf>, mmr::Error>>()?;
			Mmr::verify_leaves(leaves, proof)
		}

		fn verify_proof_stateless(
			root: mmr::Hash,
			leaves: Vec<mmr::EncodableOpaqueLeaf>,
			proof: mmr::Proof<mmr::Hash>
		) -> Result<(), mmr::Error> {
			let nodes = leaves.into_iter().map(|leaf|mmr::DataOrHash::Data(leaf.into_opaque_leaf())).collect();
			pallet_mmr::verify_leaves_proof::<mmr::Hashing, _>(root, nodes, proof)
		}
	}

	impl sp_session::SessionKeys<Block> for Runtime {
		fn generate_session_keys(seed: Option<Vec<u8>>) -> Vec<u8> {
			SessionKeys::generate(seed)
		}

		fn decode_session_keys(
			encoded: Vec<u8>,
		) -> Option<Vec<(Vec<u8>, KeyTypeId)>> {
			SessionKeys::decode_into_raw_public_keys(&encoded)
		}
	}

	#[cfg(feature = "try-runtime")]
	impl frame_try_runtime::TryRuntime<Block> for Runtime {
		fn on_runtime_upgrade() -> (Weight, Weight) {
			// NOTE: intentional unwrap: we don't want to propagate the error backwards, and want to
			// have a backtrace here. If any of the pre/post migration checks fail, we shall stop
			// right here and right now.
			let weight = Executive::try_runtime_upgrade().unwrap();
			(weight, RuntimeBlockWeights::get().max_block)
		}

		fn execute_block(
			block: Block,
			state_root_check: bool,
			select: frame_try_runtime::TryStateSelect
		) -> Weight {
			log::info!(
				target: "node-runtime",
				"try-runtime: executing block {:?} / root checks: {:?} / try-state-select: {:?}",
				block.header.hash(),
				state_root_check,
				select,
			);
			// NOTE: intentional unwrap: we don't want to propagate the error backwards, and want to
			// have a backtrace here.
			Executive::try_execute_block(block, state_root_check, select).unwrap()
		}
	}

	#[cfg(feature = "runtime-benchmarks")]
	impl frame_benchmarking::Benchmark<Block> for Runtime {
		fn benchmark_metadata(extra: bool) -> (
			Vec<frame_benchmarking::BenchmarkList>,
			Vec<frame_support::traits::StorageInfo>,
		) {
			use frame_benchmarking::{baseline, Benchmarking, BenchmarkList};
			use frame_support::traits::StorageInfoTrait;

			// Trying to add benchmarks directly to the Session Pallet caused cyclic dependency
			// issues. To get around that, we separated the Session benchmarks into its own crate,
			// which is why we need these two lines below.
			use pallet_session_benchmarking::Pallet as SessionBench;
			use pallet_offences_benchmarking::Pallet as OffencesBench;
			use pallet_election_provider_support_benchmarking::Pallet as EPSBench;
			use frame_system_benchmarking::Pallet as SystemBench;
			use baseline::Pallet as BaselineBench;
			use pallet_nomination_pools_benchmarking::Pallet as NominationPoolsBench;

			let mut list = Vec::<BenchmarkList>::new();
			list_benchmarks!(list, extra);

			let storage_info = AllPalletsWithSystem::storage_info();

			(list, storage_info)
		}

		fn dispatch_benchmark(
			config: frame_benchmarking::BenchmarkConfig
		) -> Result<Vec<frame_benchmarking::BenchmarkBatch>, sp_runtime::RuntimeString> {
			use frame_benchmarking::{baseline, Benchmarking, BenchmarkBatch,  TrackedStorageKey};

			// Trying to add benchmarks directly to the Session Pallet caused cyclic dependency
			// issues. To get around that, we separated the Session benchmarks into its own crate,
			// which is why we need these two lines below.
			use pallet_session_benchmarking::Pallet as SessionBench;
			use pallet_offences_benchmarking::Pallet as OffencesBench;
			use pallet_election_provider_support_benchmarking::Pallet as EPSBench;
			use frame_system_benchmarking::Pallet as SystemBench;
			use baseline::Pallet as BaselineBench;
			use pallet_nomination_pools_benchmarking::Pallet as NominationPoolsBench;

			impl pallet_session_benchmarking::Config for Runtime {}
			impl pallet_offences_benchmarking::Config for Runtime {}
			impl pallet_election_provider_support_benchmarking::Config for Runtime {}
			impl frame_system_benchmarking::Config for Runtime {}
			impl baseline::Config for Runtime {}
			impl pallet_nomination_pools_benchmarking::Config for Runtime {}

			use frame_support::traits::WhitelistedStorageKeys;
			let mut whitelist: Vec<TrackedStorageKey> = AllPalletsWithSystem::whitelisted_storage_keys();

			// Treasury Account
			// TODO: this is manual for now, someday we might be able to use a
			// macro for this particular key
			let treasury_key = frame_system::Account::<Runtime>::hashed_key_for(Treasury::account_id());
			whitelist.push(treasury_key.to_vec().into());

			let mut batches = Vec::<BenchmarkBatch>::new();
			let params = (&config, &whitelist);
			add_benchmarks!(params, batches);
			Ok(batches)
		}
	}
}

#[cfg(test)]
mod tests {
	use super::*;
	use frame_election_provider_support::NposSolution;
	use frame_support::traits::WhitelistedStorageKeys;
	use frame_system::offchain::CreateSignedTransaction;
	use sp_core::hexdisplay::HexDisplay;
	use sp_runtime::UpperOf;
	use std::collections::HashSet;

	#[test]
	fn check_whitelist() {
		let whitelist: HashSet<String> = AllPalletsWithSystem::whitelisted_storage_keys()
			.iter()
			.map(|e| HexDisplay::from(&e.key).to_string())
			.collect();

		// Block Number
		assert!(
			whitelist.contains("26aa394eea5630e07c48ae0c9558cef702a5c1b19ab7a04f536c519aca4983ac")
		);
		// Total Issuance
		assert!(
			whitelist.contains("c2261276cc9d1f8598ea4b6a74b15c2f57c875e4cff74148e4628f264b974c80")
		);
		// Execution Phase
		assert!(
			whitelist.contains("26aa394eea5630e07c48ae0c9558cef7ff553b5a9862a516939d82b3d3d8661a")
		);
		// Event Count
		assert!(
			whitelist.contains("26aa394eea5630e07c48ae0c9558cef70a98fdbe9ce6c55837576c60c7af3850")
		);
		// System Events
		assert!(
			whitelist.contains("26aa394eea5630e07c48ae0c9558cef780d41e5e16056765bc8461851072c9d7")
		);
		// System BlockWeight
		assert!(
			whitelist.contains("26aa394eea5630e07c48ae0c9558cef734abf5cb34d6244378cddbf18e849d96")
		);
	}

	#[test]
	fn validate_transaction_submitter_bounds() {
		fn is_submit_signed_transaction<T>()
		where
			T: CreateSignedTransaction<RuntimeCall>,
		{
		}

		is_submit_signed_transaction::<Runtime>();
	}

	#[test]
	fn perbill_as_onchain_accuracy() {
		type OnChainAccuracy =
			<<Runtime as pallet_election_provider_multi_phase::MinerConfig>::Solution as NposSolution>::Accuracy;
		let maximum_chain_accuracy: Vec<UpperOf<OnChainAccuracy>> = (0..MaxNominations::get())
			.map(|_| <UpperOf<OnChainAccuracy>>::from(OnChainAccuracy::one().deconstruct()))
			.collect();
		let _: UpperOf<OnChainAccuracy> =
			maximum_chain_accuracy.iter().fold(0, |acc, x| acc.checked_add(*x).unwrap());
	}

	#[test]
	fn call_size() {
		let size = core::mem::size_of::<RuntimeCall>();
		assert!(
			size <= 208,
			"size of RuntimeCall {} is more than 208 bytes: some calls have too big arguments, use Box to reduce the
			size of RuntimeCall.
			If the limit is too strong, maybe consider increase the limit to 300.",
			size,
		);
	}
}<|MERGE_RESOLUTION|>--- conflicted
+++ resolved
@@ -27,6 +27,7 @@
 	onchain, BalancingConfig, ElectionDataProvider, SequentialPhragmen, VoteWeight,
 };
 use frame_support::{
+	instances::{Instance1, Instance2},
 	construct_runtime,
 	dispatch::DispatchClass,
 	pallet_prelude::Get,
@@ -465,7 +466,7 @@
 	type RuntimeEvent = RuntimeEvent;
 	type Fungibles = Assets;
 	type OnChargeAssetTransaction = pallet_asset_tx_payment::FungiblesAdapter<
-		pallet_assets::BalanceToAssetBalance<Balances, Runtime, ConvertInto>,
+		pallet_assets::BalanceToAssetBalance<Balances, Runtime, ConvertInto, Instance1>,
 		CreditToBlockAuthor,
 	>;
 }
@@ -1435,7 +1436,7 @@
 	pub const MetadataDepositPerByte: Balance = 1 * DOLLARS;
 }
 
-impl pallet_assets::Config for Runtime {
+impl pallet_assets::Config<Instance1> for Runtime {
 	type RuntimeEvent = RuntimeEvent;
 	type Balance = u128;
 	type AssetId = u32;
@@ -1453,16 +1454,35 @@
 	type WeightInfo = pallet_assets::weights::SubstrateWeight<Runtime>;
 }
 
+impl pallet_assets::Config<Instance2> for Runtime {
+	type RuntimeEvent = RuntimeEvent;
+	type Balance = u128;
+	type AssetId = u32;
+	type Currency = Balances;
+	type CreateOrigin = AsEnsureOriginWithArg<EnsureSigned<AccountId>>;
+	type ForceOrigin = EnsureRoot<AccountId>;
+	type AssetDeposit = AssetDeposit;
+	type AssetAccountDeposit = ConstU128<DOLLARS>;
+	type MetadataDepositBase = MetadataDepositBase;
+	type MetadataDepositPerByte = MetadataDepositPerByte;
+	type ApprovalDeposit = ApprovalDeposit;
+	type StringLimit = StringLimit;
+	type Freezer = ();
+	type Extra = ();
+	type WeightInfo = pallet_assets::weights::SubstrateWeight<Runtime>;
+}
+
 parameter_types! {
 	pub const DexPalletId: PalletId = PalletId(*b"py/dexer");
 }
 
 impl pallet_dex::Config for Runtime {
-	type Event = Event;
+	type RuntimeEvent = RuntimeEvent;
 	type Currency = Balances;
 	type AssetBalance = <Self as pallet_balances::Config>::Balance;
 	type Assets = Assets;
-	type AssetId = <Self as pallet_assets::Config>::AssetId;
+	type PoolAssets = PoolAssets;
+	type AssetId = <Self as pallet_assets::Config<Instance1>>::AssetId;
 	type PalletId = DexPalletId;
 }
 
@@ -1509,7 +1529,7 @@
 	type Currency = Balances;
 	type CurrencyBalance = <Self as pallet_balances::Config>::Balance;
 	type Assets = Assets;
-	type AssetId = <Self as pallet_assets::Config>::AssetId;
+	type AssetId = <Self as pallet_assets::Config<Instance1>>::AssetId;
 	type ForceOrigin = frame_system::EnsureRoot<AccountId>;
 	type CollectionDeposit = CollectionDeposit;
 	type ItemDeposit = ItemDeposit;
@@ -1677,7 +1697,8 @@
 		Multisig: pallet_multisig,
 		Bounties: pallet_bounties,
 		Tips: pallet_tips,
-		Assets: pallet_assets,
+		Assets: pallet_assets::<Instance1>,
+		PoolAssets: pallet_assets::<Instance2>,
 		Mmr: pallet_mmr,
 		Lottery: pallet_lottery,
 		Gilt: pallet_gilt,
@@ -1696,11 +1717,8 @@
 		NominationPools: pallet_nomination_pools,
 		RankedPolls: pallet_referenda::<Instance2>,
 		RankedCollective: pallet_ranked_collective,
-<<<<<<< HEAD
 		Dex: pallet_dex,
-=======
 		FastUnstake: pallet_fast_unstake,
->>>>>>> 3e71d606
 	}
 );
 
@@ -2063,7 +2081,6 @@
 		}
 	}
 
-<<<<<<< HEAD
 	impl pallet_dex_rpc_runtime_api::DexApi<
 		Block,
 		Balance,
@@ -2071,7 +2088,9 @@
 	{
 		fn quote_price(asset1: u32, asset2: u32, amount: u64) -> Option<Balance> {
 			Dex::quote_price(asset1, asset2, amount)
-=======
+		}
+	}
+
 	impl pallet_transaction_payment_rpc_runtime_api::TransactionPaymentCallApi<Block, Balance, RuntimeCall>
 		for Runtime
 	{
@@ -2080,7 +2099,6 @@
 		}
 		fn query_call_fee_details(call: RuntimeCall, len: u32) -> FeeDetails<Balance> {
 			TransactionPayment::query_call_fee_details(call, len)
->>>>>>> 3e71d606
 		}
 	}
 
