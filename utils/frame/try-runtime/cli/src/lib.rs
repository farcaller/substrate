// This file is part of Substrate.

// Copyright (C) Parity Technologies (UK) Ltd.
// SPDX-License-Identifier: Apache-2.0

// Licensed under the Apache License, Version 2.0 (the "License");
// you may not use this file except in compliance with the License.
// You may obtain a copy of the License at
//
// 	http://www.apache.org/licenses/LICENSE-2.0
//
// Unless required by applicable law or agreed to in writing, software
// distributed under the License is distributed on an "AS IS" BASIS,
// WITHOUT WARRANTIES OR CONDITIONS OF ANY KIND, either express or implied.
// See the License for the specific language governing permissions and
// limitations under the License.

//! # Try-runtime
//!
//! Substrate's ultimate testing framework for the power users.
//!
//! > As the name suggests, `try-runtime` is a detailed testing framework that gives you a lot of
//! control over what is being executed in which environment. It is recommended that user's first
//! familiarize themselves with substrate in depth, particularly the execution model. It is critical
//! to deeply understand how the wasm/client/runtime interactions, and the runtime apis work in the
//! substrate runtime, before commencing to working with `try-runtime`.
//!
//! #### Resources
//!
//! Some resources about the above:
//!
//! 1. <https://docs.substrate.io/reference/command-line-tools/try-runtime/>
//! 2. <https://www.crowdcast.io/e/substrate-seminar/41>
//! 3. <https://docs.substrate.io/fundamentals/runtime-development/>
//!
//! ---
//!
//! ## Background Knowledge
//!
//! The basis of all try-runtime commands is the same: connect to a live node, scrape its *state*
//! and put it inside a `TestExternalities`, then call into a *specific runtime-api* using the given
//! state and some *runtime*.
//!
//! Alternatively, the state could come from a snapshot file.
//!
//! All of the variables in the above statement are made *italic*. Let's look at each of them:
//!
//! 1. **State** is the key-value pairs of data that comprise the canonical information that any
//!    blockchain is keeping. A state can be full (all key-value pairs), or be partial (only pairs
//!    related to some pallets/prefixes). Moreover, some keys are especial and are not related to
//!    specific pallets, known as [`well_known_keys`] in substrate. The most important of these is
//!    the `:CODE:` key, which contains the code used for execution, when wasm execution is chosen.
//!
//! 2. *A runtime-api* call is a call into a function defined in the runtime, *on top of a given
//!    state*. Each subcommand of `try-runtime` utilizes a specific *runtime-api*.
//!
//! 3. Finally, the **runtime** is the actual code that is used to execute the aforementioned
//!    runtime-api. Everything in this crate assumes wasm execution, which means the runtime that
//!    you use is the one stored onchain, namely under the `:CODE:` key.
//!
//! To recap, a typical try-runtime command does the following:
//!
//! 1. Download the state of a live chain, and write to an `externalities`.
//! 2. Overwrite the `:CODE:` with a given wasm blob
//! 3. Test some functionality via calling a runtime-api.
//!
//! ## Usage
//!
//! To use any of the provided commands, [`SharedParams`] must be provided. The most important of
//! which being [`SharedParams::runtime`], which specifies which runtime to use. Furthermore,
//! [`SharedParams::overwrite_state_version`] can be used to alter the state-version (see
//! <https://forum.polkadot.network/t/state-trie-migration/852> for more info).
//!
//! Then, the specific command has to be specified. See [`Command`] for more information about each
//! command's specific customization flags, and assumptions regarding the runtime being used.
//!
//! Said briefly, this CLI is capable of executing:
//!
//! * [`Command::OnRuntimeUpgrade`]: execute all the `on_runtime_upgrade` hooks.
//! * [`Command::ExecuteBlock`]: re-execute the given block.
//! * [`Command::OffchainWorker`]: re-execute the given block's offchain worker code path.
//! * [`Command::FollowChain`]: continuously execute the blocks of a remote chain on top of a given
//!   runtime.
//! * [`Command::CreateSnapshot`]: Create a snapshot file from a remote node.
//!
//! Finally, To make sure there are no errors regarding this, always run any `try-runtime` command
//! with `executor=trace` logging targets, which will specify which runtime is being used per api
//! call. Moreover, `remote-ext`, `try-runtime` and `runtime` logs targets will also be useful.
//!
//! ## Spec name check
//!
//! A common pitfall is that you might be running some test on top of the state of chain `x`, with
//! the runtime of chain `y`. To avoid this all commands do a spec-name check before executing
//! anything by default. This will check the, if any alterations are being made to the `:CODE:`,
//! then the spec names match. The spec versions are warned, but are not mandated to match.
//!
//! > If anything, in most cases, we expect spec-versions to NOT match, because try-runtime is all
//! > about testing unreleased runtimes.
//!
//! ## Note on nodes that respond to `try-runtime` requests.
//!
//! There are a number of flags that need to be preferably set on a running node in order to work
//! well with try-runtime's expensive RPC queries:
//!
//! - set `--rpc-max-response-size 1000` and
//! - `--rpc-max-request-size 1000` to ensure connections are not dropped in case the state is
//!   large.
//! - set `--rpc-cors all` to ensure ws connections can come through.
//!
//! Note that *none* of the try-runtime operations need unsafe RPCs.
//!
//! ## Note on signature and state-root checks
//!
//! All of the commands calling into `TryRuntime_execute_block` ([`Command::ExecuteBlock`] and
//! [`Command::FollowChain`]) disable both state root and signature checks. This is because in 99%
//! of the cases, the runtime that is being tested is different from the one that is stored in the
//! canonical chain state. This implies:
//!
//! 1. the state root will NEVER match, because `:CODE:` is different between the two.
//! 2. replaying all transactions will fail, because the spec-version is part of the transaction
//!    signature.
//!
//! ## Best Practices
//!
//! Try-runtime is all about battle-testing unreleased runtime. The following list of suggestions
//! help developers maximize the testing coverage and make base use of `try-runtime`.
//!
//! #### Adding pre/post hooks
//!
//! One of the gems that come only in the `try-runtime` feature flag is the `pre_upgrade` and
//! `post_upgrade` hooks for `OnRuntimeUpgrade`. This trait is implemented either inside the pallet,
//! or manually in a runtime, to define a migration. In both cases, these functions can be added,
//! given the right flag:
//!
//! ```ignore
<<<<<<< HEAD
//! #[cfg(feature = try-runtime)]
=======
//! 
//! #[cfg(feature = "try-runtime")]
>>>>>>> ad66dd2f
//! fn pre_upgrade() -> Result<Vec<u8>, &'static str> {}
//!
//! #[cfg(feature = "try-runtime")]
//! fn post_upgrade(state: Vec<u8>) -> Result<(), &'static str> {}
//! ```
//!
//! (The pallet macro syntax will support this simply as a part of `#[pallet::hooks]`).
//!
//! These hooks allow you to execute some code, only within the `on-runtime-upgrade` command, before
//! and after the migration. Moreover, `pre_upgrade` can return a `Vec<u8>` that contains arbitrary
//! encoded data (usually some pre-upgrade state) which will be passed to `post_upgrade` after
//! upgrading and used for post checking.
//!
//! ## State Consistency
//!
//! Similarly, each pallet can expose a function in `#[pallet::hooks]` section as follows:
//!
//! ```ignore
//! #[cfg(feature = "try-runtime")]
//! fn try_state(_: BlockNumber) -> Result<(), &'static str> {}
//! ```
//!
//! which is called on numerous code paths in the try-runtime tool. These checks should ensure that
//! the state of the pallet is consistent and correct. See `frame_support::try_runtime::TryState`
//! for more info.
//!
//! #### Logging
//!
//! It is super helpful to make sure your migration code uses logging (always with a `runtime` log
//! target prefix, e.g. `runtime::balance`) and state exactly at which stage it is, and what it is
//! doing.
//!
//! #### Guarding migrations
//!
//! Always make sure that any migration code is guarded either by `StorageVersion`, or by some
//! custom storage item, so that it is NEVER executed twice, even if the code lives in two
//! consecutive runtimes.
//!
//! ## Examples
//!
//! For the following examples, we assume the existence of the following:
//!
//! 1. a substrate node compiled without `--feature try-runtime`, called `substrate`. This will be
//! the running node that you connect to. then, after some changes to this node, you compile it with
//! `--features try-runtime`. This gives you:
//! 2. a substrate binary that has the try-runtime sub-command enabled.
//! 3. a wasm blob that has try-runtime functionality.
//!
//! ```bash
//! # this is like your running deployed node.
//! cargo build --release && cp target/release/substrate .
//!
//! # this is like your WIP branch.
//! cargo build --release --features try-runtime
//! cp target/release/substrate substrate-try-runtime
//! cp ./target/release/wbuild/kitchensink-runtime/kitchensink_runtime.wasm runtime-try-runtime.wasm
//! ```
//!
//! > The above example is with `substrate`'s `kitchensink-runtime`, but is applicable to any
//! > substrate-based chain that has implemented `try-runtime-cli`.
//!
//! * If you run `try-runtime` subcommand against `substrate` binary listed above, you get the
//!   following error.
//!
//! ```bash
//! [substrate] ./substrate try-runtime
//! Error: Input("TryRuntime wasn't enabled when building the node. You can enable it with `--features try-runtime`.")
//! ```
//!
//! * If you run the same against `substrate-try-runtime`, it will work.
//!
//! ```bash
//! [substrate] ./substrate-try-runtime try-runtime
//! Try some command against runtime state
//!
//! Usage: substrate-try-runtime try-runtime [OPTIONS] --runtime <RUNTIME> <COMMAND>
//!
//! Commands:
//!   on-runtime-upgrade  Execute the migrations of the "local runtime"
//!   execute-block       Executes the given block against some state
//!   offchain-worker     Executes *the offchain worker hooks* of a given block against some state
//!   follow-chain        Follow the given chain's finalized blocks and apply all of its extrinsics
//!   create-snapshot     Create a new snapshot file
//!   help                Print this message or the help of the given subcommand(s)
//!
//! Options:
//!       --chain <CHAIN_SPEC>
//!           Specify the chain specification
//!       --dev
//!           Specify the development chain
//!   -d, --base-path <PATH>
//!           Specify custom base path
//!   -l, --log <LOG_PATTERN>...
//!           Sets a custom logging filter. Syntax is `<target>=<level>`, e.g. -lsync=debug
//!       --detailed-log-output
//!           Enable detailed log output
//!       --disable-log-color
//!           Disable log color output
//!       --enable-log-reloading
//!           Enable feature to dynamically update and reload the log filter
//!       --tracing-targets <TARGETS>
//!           Sets a custom profiling filter. Syntax is the same as for logging: `<target>=<level>`
//!       --tracing-receiver <RECEIVER>
//!           Receiver to process tracing messages [default: log] [possible values: log]
//!       --runtime <RUNTIME>
//!           The runtime to use
//!       --wasm-execution <METHOD>
//!           Type of wasm execution used [default: compiled] [possible values: interpreted-i-know-what-i-do, compiled]
//!       --wasm-instantiation-strategy <STRATEGY>
//!           The WASM instantiation method to use [default: pooling-copy-on-write] [possible values: pooling-copy-on-write, recreate-instance-copy-on-write, pooling, recreate-instance, legacy-instance-reuse]
//!       --heap-pages <HEAP_PAGES>
//!           The number of 64KB pages to allocate for Wasm execution. Defaults to [`sc_service::Configuration.default_heap_pages`]
//!       --overwrite-state-version <OVERWRITE_STATE_VERSION>
//!           Overwrite the `state_version`
//!   -h, --help
//!           Print help information (use `--help` for more detail)
//!   -V, --version
//!           Print version information
//! ```
//!
//! * Run the migrations of a given runtime on top of a live state.
//!
//! ```bash
//! # assuming there's `./substrate --dev --tmp --ws-port 9999` or similar running.
//! ./substrate-try-runtime \
//!     try-runtime \
//!     --runtime kitchensink_runtime.wasm \
//!     -lruntime=debug \
//!     on-runtime-upgrade \
//!     live --uri ws://localhost:9999
//! ```
//!
//! * Same as the previous one, but run it at specific block number's state. This means that this
//! block hash's state shall not yet have been pruned in `rpc.polkadot.io`.
//!
//! ```bash
//! ./substrate-try-runtime \
//!     try-runtime \
//!     --runtime kitchensink_runtime.wasm \
//!     -lruntime=debug \
//!     on-runtime-upgrade \
//!     live --uri ws://localhost:9999 \
//!     # replace with your desired block hash!
//!     --at 0xa1b16c1efd889a9f17375ec4dd5c1b4351a2be17fa069564fced10d23b9b3836
//! ```
//!
//! * Executing the same command with the [`Runtime::Existing`] will fail because the existing
//!   runtime, stored onchain in `substrate` binary that we compiled earlier does not have
//!   `try-runtime` feature!
//!
//! ```bash
//! ./substrate-try-runtime try-runtime --runtime existing -lruntime=debug on-runtime-upgrade live --uri ws://localhost:9999
//! ...
//! Error: Input("given runtime is NOT compiled with try-runtime feature!")
//! ```
//!
//! * Now, let's use a snapshot file. First, we create the snapshot:
//!
//! ```bash
//! ./substrate-try-runtime try-runtime --runtime existing -lruntime=debug create-snapshot --uri ws://localhost:9999
//! 2022-12-13 10:28:17.516  INFO main try-runtime::cli: snapshot path not provided (-s), using 'node-268@latest.snap'
//! 2022-12-13 10:28:17.516  INFO                 main remote-ext: since no at is provided, setting it to latest finalized head, 0xe7d0b614dfe89af65b33577aae46a6f958c974bf52f8a5e865a0f4faeb578d22
//! 2022-12-13 10:28:17.516  INFO                 main remote-ext: since no prefix is filtered, the data for all pallets will be downloaded
//! 2022-12-13 10:28:17.550  INFO                 main remote-ext: writing snapshot of 1611464 bytes to "node-268@latest.snap"
//! 2022-12-13 10:28:17.551  INFO                 main remote-ext: initialized state externalities with storage root 0x925e4e95de4c08474fb7f976c4472fa9b8a1091619cd7820a793bf796ee6d932 and state_version V1
//! ```
//!
//! > Note that the snapshot contains the `existing` runtime, which does not have the correct
//! > `try-runtime` feature. In the following commands, we still need to overwrite the runtime.
//!
//! Then, we can use it to have the same command as before, `on-runtime-upgrade`
//!
//! ```bash
//! try-runtime \
//!     --runtime runtime-try-runtime.wasm \
//!     -lruntime=debug \
//!     on-runtime-upgrade \
//!     snap -s node-268@latest.snap
//! ```
//!
//! * Execute the latest finalized block with the given runtime.
//!
//! ```bash
//! ./substrate-try-runtime try-runtime \
//!     --runtime runtime-try-runtime.wasm \
//!     -lruntime=debug \
//!     execute-block live \
//!     --uri ws://localhost:999
//! ```
//!
//! This can still be customized at a given block with `--at`. If you want to use a snapshot, you
//! can still use `--block-ws-uri` to provide a node form which the block data can be fetched.
//!
//! Moreover, this runs the `frame_support::try_runtime::TryState` hooks as well. The hooks to run
//! can be customized with the `--try-state`. For example:
//!
//! ```bash
//! ./substrate-try-runtime try-runtime \
//!     --runtime runtime-try-runtime.wasm \
//!     -lruntime=debug \
//!     execute-block live \
//!     --try-state System,Staking \
//!     --uri ws://localhost:999
//! ```
//!
//! Will only run the `try-state` of the two given pallets. See
//! [`frame_try_runtime::TryStateSelect`] for more information.
//!
//! * Follow our live chain's blocks using `follow-chain`, whilst running the try-state of 3 pallets
//!   in a round robin fashion
//!
//! ```bash
//! ./substrate-try-runtime \
//!     try-runtime \
//!     --runtime runtime-try-runtime.wasm \
//!     -lruntime=debug \
//!     follow-chain \
//!     --uri ws://localhost:9999 \
//!     --try-state rr-3
//! ```

#![cfg(feature = "try-runtime")]

use crate::block_building_info::BlockBuildingInfoProvider;
use parity_scale_codec::Decode;
use remote_externalities::{
	Builder, Mode, OfflineConfig, OnlineConfig, RemoteExternalities, SnapshotConfig,
	TestExternalities,
};
use sc_cli::{
	execution_method_from_cli, CliConfiguration, RuntimeVersion, WasmExecutionMethod,
	WasmtimeInstantiationStrategy, DEFAULT_WASMTIME_INSTANTIATION_STRATEGY,
	DEFAULT_WASM_EXECUTION_METHOD,
};
use sc_executor::{sp_wasm_interface::HostFunctions, WasmExecutor};
use sp_api::HashT;
use sp_core::{
	hexdisplay::HexDisplay,
	offchain::{
		testing::{TestOffchainExt, TestTransactionPoolExt},
		OffchainDbExt, OffchainWorkerExt, TransactionPoolExt,
	},
	storage::well_known_keys,
	testing::TaskExecutor,
	traits::{CallContext, ReadRuntimeVersion, TaskExecutorExt},
	twox_128, H256,
};
use sp_externalities::Extensions;
use sp_inherents::InherentData;
use sp_keystore::{testing::MemoryKeystore, KeystoreExt};
use sp_runtime::{
	traits::{BlakeTwo256, Block as BlockT, NumberFor},
	DeserializeOwned, Digest,
};
use sp_state_machine::{CompactProof, OverlayedChanges, StateMachine, TrieBackendBuilder};
use sp_version::StateVersion;
use std::{fmt::Debug, path::PathBuf, str::FromStr};

pub mod block_building_info;
pub mod commands;
pub(crate) mod parse;
pub(crate) const LOG_TARGET: &str = "try-runtime::cli";

/// Possible commands of `try-runtime`.
#[derive(Debug, Clone, clap::Subcommand)]
pub enum Command {
	/// Execute the migrations of the given runtime
	///
	/// This uses a custom runtime api call, namely "TryRuntime_on_runtime_upgrade". The code path
	/// only triggers all of the `on_runtime_upgrade` hooks in the runtime, and optionally
	/// `try_state`.
	///
	/// See [`frame_try_runtime::TryRuntime`] and
	/// [`commands::on_runtime_upgrade::OnRuntimeUpgradeCmd`] for more information.
	OnRuntimeUpgrade(commands::on_runtime_upgrade::OnRuntimeUpgradeCmd),

	/// Executes the given block against some state.
	///
	/// This uses a custom runtime api call, namely "TryRuntime_execute_block". Some checks, such
	/// as state-root and signature checks are always disabled, and additional checks like
	/// `try-state` can be enabled.
	///
	/// See [`frame_try_runtime::TryRuntime`] and [`commands::execute_block::ExecuteBlockCmd`] for
	/// more information.
	ExecuteBlock(commands::execute_block::ExecuteBlockCmd),

	/// Executes *the offchain worker hooks* of a given block against some state.
	///
	/// This executes the same runtime api as normal block import, namely
	/// `OffchainWorkerApi_offchain_worker`.
	///
	/// See [`frame_try_runtime::TryRuntime`] and [`commands::offchain_worker::OffchainWorkerCmd`]
	/// for more information.
	OffchainWorker(commands::offchain_worker::OffchainWorkerCmd),

	/// Follow the given chain's finalized blocks and apply all of its extrinsics.
	///
	/// This is essentially repeated calls to [`Command::ExecuteBlock`].
	///
	/// This allows the behavior of a new runtime to be inspected over a long period of time, with
	/// realistic transactions coming as input.
	///
	/// NOTE: this does NOT execute the offchain worker hooks of mirrored blocks. This might be
	/// added in the future.
	///
	/// This does not support snapshot states, and can only work with a remote chain. Upon first
	/// connections, starts listening for finalized block events. Upon first block notification, it
	/// initializes the state from the remote node, and starts applying that block, plus all the
	/// blocks that follow, to the same growing state.
	///
	/// This can only work if the block format between the remote chain and the new runtime being
	/// tested has remained the same, otherwise block decoding might fail.
	FollowChain(commands::follow_chain::FollowChainCmd),

	/// Produce a series of empty, consecutive blocks and execute them one-by-one.
	///
	/// To compare it with [`Command::FollowChain`]:
	///  - we don't have the delay of the original blocktime (for Polkadot 6s), but instead, we
	///    execute every block immediately
	///  - the only data that will be put into blocks are pre-runtime digest items and inherent
	///    extrinsics; both things should be defined in your node CLI handling level
	FastForward(commands::fast_forward::FastForwardCmd),

	/// Create a new snapshot file.
	CreateSnapshot(commands::create_snapshot::CreateSnapshotCmd),
}

#[derive(Debug, Clone)]
pub enum Runtime {
	/// Use the given path to the wasm binary file.
	///
	/// It must have been compiled with `try-runtime`.
	Path(PathBuf),

	/// Use the code of the remote node, or the snapshot.
	///
	/// In almost all cases, this is not what you want, because the code in the remote node does
	/// not have any of the try-runtime custom runtime APIs.
	Existing,
}

impl FromStr for Runtime {
	type Err = String;

	fn from_str(s: &str) -> Result<Self, Self::Err> {
		Ok(match s.to_lowercase().as_ref() {
			"existing" => Runtime::Existing,
			x @ _ => Runtime::Path(x.into()),
		})
	}
}

/// Shared parameters of the `try-runtime` commands
#[derive(Debug, Clone, clap::Parser)]
#[group(skip)]
pub struct SharedParams {
	/// Shared parameters of substrate cli.
	///
	/// TODO: this is only needed because try-runtime is embedded in the substrate CLI. It should
	/// go away.
	#[allow(missing_docs)]
	#[clap(flatten)]
	pub shared_params: sc_cli::SharedParams,

	/// The runtime to use.
	///
	/// Must be a path to a wasm blob, compiled with `try-runtime` feature flag.
	///
	/// Or, `existing`, indicating that you don't want to overwrite the runtime. This will use
	/// whatever comes from the remote node, or the snapshot file. This will most likely not work
	/// against a remote node, as no (sane) blockchain should compile its onchain wasm with
	/// `try-runtime` feature.
	#[arg(long)]
	pub runtime: Runtime,

	/// Type of wasm execution used.
	#[arg(
		long = "wasm-execution",
		value_name = "METHOD",
		value_enum,
		ignore_case = true,
		default_value_t = DEFAULT_WASM_EXECUTION_METHOD,
	)]
	pub wasm_method: WasmExecutionMethod,

	/// The WASM instantiation method to use.
	///
	/// Only has an effect when `wasm-execution` is set to `compiled`.
	#[arg(
		long = "wasm-instantiation-strategy",
		value_name = "STRATEGY",
		default_value_t = DEFAULT_WASMTIME_INSTANTIATION_STRATEGY,
		value_enum,
	)]
	pub wasmtime_instantiation_strategy: WasmtimeInstantiationStrategy,

	/// The number of 64KB pages to allocate for Wasm execution. Defaults to
	/// [`sc_service::Configuration.default_heap_pages`].
	#[arg(long)]
	pub heap_pages: Option<u64>,

	/// Path to a file to export the storage proof into (as a JSON).
	/// If several blocks are executed, the path is interpreted as a folder
	/// where one file per block will be written (named `{block_number}-{block_hash}`).
	#[clap(long)]
	pub export_proof: Option<PathBuf>,

	/// Overwrite the `state_version`.
	///
	/// Otherwise `remote-externalities` will automatically set the correct state version.
	#[arg(long, value_parser = parse::state_version)]
	pub overwrite_state_version: Option<StateVersion>,
}

/// Our `try-runtime` command.
///
/// See [`Command`] for more info.
#[derive(Debug, Clone, clap::Parser)]
pub struct TryRuntimeCmd {
	#[clap(flatten)]
	pub shared: SharedParams,

	#[command(subcommand)]
	pub command: Command,
}

/// A `Live` variant [`State`]
#[derive(Debug, Clone, clap::Args)]
pub struct LiveState {
	/// The url to connect to.
	#[arg(
		short,
		long,
		value_parser = parse::url,
	)]
	uri: String,

	/// The block hash at which to fetch the state.
	///
	/// If non provided, then the latest finalized head is used.
	#[arg(
		short,
		long,
		value_parser = parse::hash,
	)]
	at: Option<String>,

	/// A pallet to scrape. Can be provided multiple times. If empty, entire chain state will
	/// be scraped.
	#[arg(short, long, num_args = 1..)]
	pallet: Vec<String>,

	/// Fetch the child-keys as well.
	///
	/// Default is `false`, if specific `--pallets` are specified, `true` otherwise. In other
	/// words, if you scrape the whole state the child tree data is included out of the box.
	/// Otherwise, it must be enabled explicitly using this flag.
	#[arg(long)]
	child_tree: bool,
}

/// The source of runtime *state* to use.
#[derive(Debug, Clone, clap::Subcommand)]
pub enum State {
	/// Use a state snapshot as the source of runtime state.
	Snap {
		#[arg(short, long)]
		snapshot_path: PathBuf,
	},

	/// Use a live chain as the source of runtime state.
	Live(LiveState),
}

impl State {
	/// Create the [`remote_externalities::RemoteExternalities`] using [`remote-externalities`] from
	/// self.
	///
	/// This will override the code as it sees fit based on [`SharedParams::Runtime`]. It will also
	/// check the spec-version and name.
	pub(crate) async fn into_ext<Block: BlockT + DeserializeOwned, HostFns: HostFunctions>(
		&self,
		shared: &SharedParams,
		executor: &WasmExecutor<HostFns>,
		state_snapshot: Option<SnapshotConfig>,
		try_runtime_check: bool,
	) -> sc_cli::Result<RemoteExternalities<Block>>
	where
		Block::Hash: FromStr,
		Block::Header: DeserializeOwned,
		Block::Hash: DeserializeOwned,
		<Block::Hash as FromStr>::Err: Debug,
	{
		let builder = match self {
			State::Snap { snapshot_path } =>
				Builder::<Block>::new().mode(Mode::Offline(OfflineConfig {
					state_snapshot: SnapshotConfig::new(snapshot_path),
				})),
			State::Live(LiveState { pallet, uri, at, child_tree }) => {
				let at = match at {
					Some(at_str) => Some(hash_of::<Block>(at_str)?),
					None => None,
				};
				Builder::<Block>::new().mode(Mode::Online(OnlineConfig {
					at,
					transport: uri.to_owned().into(),
					state_snapshot,
					pallets: pallet.clone(),
					child_trie: *child_tree,
					hashed_keys: vec![
						// we always download the code, but we almost always won't use it, based on
						// `Runtime`.
						well_known_keys::CODE.to_vec(),
						// we will always download this key, since it helps detect if we should do
						// runtime migration or not.
						[twox_128(b"System"), twox_128(b"LastRuntimeUpgrade")].concat(),
						[twox_128(b"System"), twox_128(b"Number")].concat(),
					],
					hashed_prefixes: vec![],
				}))
			},
		};

		// possibly overwrite the state version, should hardly be needed.
		let builder = if let Some(state_version) = shared.overwrite_state_version {
			log::warn!(
				target: LOG_TARGET,
				"overwriting state version to {:?}, you better know what you are doing.",
				state_version
			);
			builder.overwrite_state_version(state_version)
		} else {
			builder
		};

		// then, we prepare to replace the code based on what the CLI wishes.
		let maybe_code_to_overwrite = match shared.runtime {
			Runtime::Path(ref path) => Some(std::fs::read(path).map_err(|e| {
				format!("error while reading runtime file from {:?}: {:?}", path, e)
			})?),
			Runtime::Existing => None,
		};

		// build the main ext.
		let mut ext = builder.build().await?;

		// actually replace the code if needed.
		if let Some(new_code) = maybe_code_to_overwrite {
			let original_code = ext
				.execute_with(|| sp_io::storage::get(well_known_keys::CODE))
				.expect("':CODE:' is always downloaded in try-runtime-cli; qed");

			// NOTE: see the impl notes of `read_runtime_version`, the ext is almost not used here,
			// only as a backup.
			ext.insert(well_known_keys::CODE.to_vec(), new_code.clone());
			let old_version = <RuntimeVersion as Decode>::decode(
				&mut &*executor.read_runtime_version(&original_code, &mut ext.ext()).unwrap(),
			)
			.unwrap();
			log::info!(
				target: LOG_TARGET,
				"original spec: {:?}-{:?}, code hash: {:?}",
				old_version.spec_name,
				old_version.spec_version,
				HexDisplay::from(BlakeTwo256::hash(&original_code).as_fixed_bytes()),
			);
			let new_version = <RuntimeVersion as Decode>::decode(
				&mut &*executor.read_runtime_version(&new_code, &mut ext.ext()).unwrap(),
			)
			.unwrap();
			log::info!(
				target: LOG_TARGET,
				"new spec: {:?}-{:?}, code hash: {:?}",
				new_version.spec_name,
				new_version.spec_version,
				HexDisplay::from(BlakeTwo256::hash(&new_code).as_fixed_bytes())
			);

			if new_version.spec_name != old_version.spec_name {
				return Err("Spec names must match.".into())
			}
		}

		// whatever runtime we have in store now must have been compiled with try-runtime feature.
		if try_runtime_check {
			if !ensure_try_runtime::<Block, HostFns>(&executor, &mut ext) {
				return Err("given runtime is NOT compiled with try-runtime feature!".into())
			}
		}

		Ok(ext)
	}
}

impl TryRuntimeCmd {
	pub async fn run<Block, HostFns, BBIP>(
		&self,
		block_building_info_provider: Option<BBIP>,
	) -> sc_cli::Result<()>
	where
		Block: BlockT<Hash = H256> + DeserializeOwned,
		Block::Header: DeserializeOwned,
		Block::Hash: FromStr,
		<Block::Hash as FromStr>::Err: Debug,
		<NumberFor<Block> as FromStr>::Err: Debug,
		<NumberFor<Block> as TryInto<u64>>::Error: Debug,
		NumberFor<Block>: FromStr,
		HostFns: HostFunctions,
		BBIP: BlockBuildingInfoProvider<Block, Option<(InherentData, Digest)>>,
	{
		match &self.command {
			Command::OnRuntimeUpgrade(ref cmd) =>
				commands::on_runtime_upgrade::on_runtime_upgrade::<Block, HostFns>(
					self.shared.clone(),
					cmd.clone(),
				)
				.await,
			Command::OffchainWorker(cmd) =>
				commands::offchain_worker::offchain_worker::<Block, HostFns>(
					self.shared.clone(),
					cmd.clone(),
				)
				.await,
			Command::ExecuteBlock(cmd) =>
				commands::execute_block::execute_block::<Block, HostFns>(
					self.shared.clone(),
					cmd.clone(),
				)
				.await,
			Command::FollowChain(cmd) =>
				commands::follow_chain::follow_chain::<Block, HostFns>(
					self.shared.clone(),
					cmd.clone(),
				)
				.await,
			Command::FastForward(cmd) =>
				commands::fast_forward::fast_forward::<Block, HostFns, BBIP>(
					self.shared.clone(),
					cmd.clone(),
					block_building_info_provider,
				)
				.await,
			Command::CreateSnapshot(cmd) =>
				commands::create_snapshot::create_snapshot::<Block, HostFns>(
					self.shared.clone(),
					cmd.clone(),
				)
				.await,
		}
	}
}

impl CliConfiguration for TryRuntimeCmd {
	fn shared_params(&self) -> &sc_cli::SharedParams {
		&self.shared.shared_params
	}

	fn chain_id(&self, _is_dev: bool) -> sc_cli::Result<String> {
		Ok(match self.shared.shared_params.chain {
			Some(ref chain) => chain.clone(),
			None => "dev".into(),
		})
	}
}

/// Get the hash type of the generic `Block` from a `hash_str`.
pub(crate) fn hash_of<Block: BlockT>(hash_str: &str) -> sc_cli::Result<Block::Hash>
where
	Block::Hash: FromStr,
	<Block::Hash as FromStr>::Err: Debug,
{
	hash_str
		.parse::<<Block as BlockT>::Hash>()
		.map_err(|e| format!("Could not parse block hash: {:?}", e).into())
}

/// Build all extensions that we typically use.
pub(crate) fn full_extensions() -> Extensions {
	let mut extensions = Extensions::default();
	extensions.register(TaskExecutorExt::new(TaskExecutor::new()));
	let (offchain, _offchain_state) = TestOffchainExt::new();
	let (pool, _pool_state) = TestTransactionPoolExt::new();
	let keystore = MemoryKeystore::new();
	extensions.register(OffchainDbExt::new(offchain.clone()));
	extensions.register(OffchainWorkerExt::new(offchain));
	extensions.register(KeystoreExt::new(keystore));
	extensions.register(TransactionPoolExt::new(pool));

	extensions
}

pub(crate) fn build_executor<H: HostFunctions>(shared: &SharedParams) -> WasmExecutor<H> {
	let heap_pages = shared.heap_pages.or(Some(2048));
	let max_runtime_instances = 8;
	let runtime_cache_size = 2;

	WasmExecutor::new(
		execution_method_from_cli(shared.wasm_method, shared.wasmtime_instantiation_strategy),
		heap_pages,
		max_runtime_instances,
		None,
		runtime_cache_size,
	)
}

/// Ensure that the given `ext` is compiled with `try-runtime`
fn ensure_try_runtime<Block: BlockT, HostFns: HostFunctions>(
	executor: &WasmExecutor<HostFns>,
	ext: &mut TestExternalities,
) -> bool {
	use sp_api::RuntimeApiInfo;
	let final_code = ext
		.execute_with(|| sp_io::storage::get(well_known_keys::CODE))
		.expect("':CODE:' is always downloaded in try-runtime-cli; qed");
	let final_version = <RuntimeVersion as Decode>::decode(
		&mut &*executor.read_runtime_version(&final_code, &mut ext.ext()).unwrap(),
	)
	.unwrap();
	final_version
		.api_version(&<dyn frame_try_runtime::TryRuntime<Block>>::ID)
		.is_some()
}

/// Execute the given `method` and `data` on top of `ext`, returning the results (encoded) and the
/// state `changes`.
pub(crate) fn state_machine_call<Block: BlockT, HostFns: HostFunctions>(
	ext: &TestExternalities,
	executor: &WasmExecutor<HostFns>,
	method: &'static str,
	data: &[u8],
	extensions: Extensions,
) -> sc_cli::Result<(OverlayedChanges, Vec<u8>)> {
	let mut changes = Default::default();
	let encoded_results = StateMachine::new(
		&ext.backend,
		&mut changes,
		executor,
		method,
		data,
		extensions,
		&sp_state_machine::backend::BackendRuntimeCode::new(&ext.backend).runtime_code()?,
		sp_core::testing::TaskExecutor::new(),
		CallContext::Offchain,
	)
	.execute(sp_state_machine::ExecutionStrategy::AlwaysWasm)
	.map_err(|e| format!("failed to execute '{}': {}", method, e))
	.map_err::<sc_cli::Error, _>(Into::into)?;

	Ok((changes, encoded_results))
}

/// Same as [`state_machine_call`], but it also computes and prints the storage proof in different
/// size and formats.
///
/// Make sure [`LOG_TARGET`] is enabled in logging.
pub(crate) fn state_machine_call_with_proof<Block: BlockT, HostFns: HostFunctions>(
	ext: &TestExternalities,
	executor: &WasmExecutor<HostFns>,
	method: &'static str,
	data: &[u8],
	extensions: Extensions,
	maybe_export_proof: Option<PathBuf>,
) -> sc_cli::Result<(OverlayedChanges, Vec<u8>)> {
	use parity_scale_codec::Encode;

	let mut changes = Default::default();
	let backend = ext.backend.clone();
	let runtime_code_backend = sp_state_machine::backend::BackendRuntimeCode::new(&backend);
	let proving_backend =
		TrieBackendBuilder::wrap(&backend).with_recorder(Default::default()).build();
	let runtime_code = runtime_code_backend.runtime_code()?;

	let pre_root = *backend.root();
	let encoded_results = StateMachine::new(
		&proving_backend,
		&mut changes,
		executor,
		method,
		data,
		extensions,
		&runtime_code,
		sp_core::testing::TaskExecutor::new(),
		CallContext::Offchain,
	)
	.execute(sp_state_machine::ExecutionStrategy::AlwaysWasm)
	.map_err(|e| format!("failed to execute {}: {}", method, e))
	.map_err::<sc_cli::Error, _>(Into::into)?;

	let proof = proving_backend
		.extract_proof()
		.expect("A recorder was set and thus, a storage proof can be extracted; qed");

	if let Some(path) = maybe_export_proof {
		let mut file = std::fs::File::create(&path).map_err(|e| {
			log::error!(
				target: LOG_TARGET,
				"Failed to create file {}: {:?}",
				path.to_string_lossy(),
				e
			);
			e
		})?;

		log::info!(target: LOG_TARGET, "Writing storage proof to {}", path.to_string_lossy());

		use std::io::Write as _;
		file.write_all(storage_proof_to_raw_json(&proof).as_bytes()).map_err(|e| {
			log::error!(
				target: LOG_TARGET,
				"Failed to write storage proof to {}: {:?}",
				path.to_string_lossy(),
				e
			);
			e
		})?;
	}

	let proof_size = proof.encoded_size();
	let compact_proof = proof
		.clone()
		.into_compact_proof::<sp_runtime::traits::BlakeTwo256>(pre_root)
		.map_err(|e| {
			log::error!(target: LOG_TARGET, "failed to generate compact proof {}: {:?}", method, e);
			e
		})
		.unwrap_or(CompactProof { encoded_nodes: Default::default() });

	let compact_proof_size = compact_proof.encoded_size();
	let compressed_proof = zstd::stream::encode_all(&compact_proof.encode()[..], 0)
		.map_err(|e| {
			log::error!(
				target: LOG_TARGET,
				"failed to generate compressed proof {}: {:?}",
				method,
				e
			);
			e
		})
		.unwrap_or_default();

	let proof_nodes = proof.into_nodes();

	let humanize = |s| {
		if s < 1024 * 1024 {
			format!("{:.2} KB ({} bytes)", s as f64 / 1024f64, s)
		} else {
			format!(
				"{:.2} MB ({} KB) ({} bytes)",
				s as f64 / (1024f64 * 1024f64),
				s as f64 / 1024f64,
				s
			)
		}
	};
	log::debug!(
		target: LOG_TARGET,
		"proof: 0x{}... / {} nodes",
		HexDisplay::from(&proof_nodes.iter().flatten().cloned().take(10).collect::<Vec<_>>()),
		proof_nodes.len()
	);
	log::debug!(target: LOG_TARGET, "proof size: {}", humanize(proof_size));
	log::debug!(target: LOG_TARGET, "compact proof size: {}", humanize(compact_proof_size),);
	log::debug!(
		target: LOG_TARGET,
		"zstd-compressed compact proof {}",
		humanize(compressed_proof.len()),
	);

	log::debug!(target: LOG_TARGET, "{} executed without errors.", method);

	Ok((changes, encoded_results))
}

pub(crate) fn rpc_err_handler(error: impl Debug) -> &'static str {
	log::error!(target: LOG_TARGET, "rpc error: {:?}", error);
	"rpc error."
}

/// Converts a [`sp_state_machine::StorageProof`] into a JSON string.
fn storage_proof_to_raw_json(storage_proof: &sp_state_machine::StorageProof) -> String {
	serde_json::Value::Object(
		storage_proof
			.to_memory_db::<sp_runtime::traits::BlakeTwo256>()
			.drain()
			.iter()
			.map(|(key, (value, _n))| {
				(
					format!("0x{}", hex::encode(key.as_bytes())),
					serde_json::Value::String(format!("0x{}", hex::encode(value))),
				)
			})
			.collect(),
	)
	.to_string()
}<|MERGE_RESOLUTION|>--- conflicted
+++ resolved
@@ -133,12 +133,7 @@
 //! given the right flag:
 //!
 //! ```ignore
-<<<<<<< HEAD
-//! #[cfg(feature = try-runtime)]
-=======
-//! 
 //! #[cfg(feature = "try-runtime")]
->>>>>>> ad66dd2f
 //! fn pre_upgrade() -> Result<Vec<u8>, &'static str> {}
 //!
 //! #[cfg(feature = "try-runtime")]
