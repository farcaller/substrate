// This file is part of Substrate.

// Copyright (C) 2020-2022 Parity Technologies (UK) Ltd.
// SPDX-License-Identifier: Apache-2.0

// Licensed under the Apache License, Version 2.0 (the "License");
// you may not use this file except in compliance with the License.
// You may obtain a copy of the License at
//
// 	http://www.apache.org/licenses/LICENSE-2.0
//
// Unless required by applicable law or agreed to in writing, software
// distributed under the License is distributed on an "AS IS" BASIS,
// WITHOUT WARRANTIES OR CONDITIONS OF ANY KIND, either express or implied.
// See the License for the specific language governing permissions and
// limitations under the License.

mod command;
mod writer;

use crate::shared::HostInfoParams;
use sc_cli::{
	ExecutionStrategy, WasmExecutionMethod, WasmtimeInstantiationStrategy,
	DEFAULT_WASMTIME_INSTANTIATION_STRATEGY, DEFAULT_WASM_EXECUTION_METHOD,
};
use std::{fmt::Debug, path::PathBuf};

// Add a more relaxed parsing for pallet names by allowing pallet directory names with `-` to be
// used like crate names with `_`
fn parse_pallet_name(pallet: &str) -> std::result::Result<String, String> {
	Ok(pallet.replace("-", "_"))
}

/// Benchmark the extrinsic weight of FRAME Pallets.
#[derive(Debug, clap::Parser)]
pub struct PalletCmd {
	/// Select a FRAME Pallet to benchmark, or `*` for all (in which case `extrinsic` must be `*`).
	#[arg(short, long, value_parser = parse_pallet_name, required_unless_present_any = ["list", "json_input"])]
	pub pallet: Option<String>,

	/// Select an extrinsic inside the pallet to benchmark, or `*` for all.
	#[arg(short, long, required_unless_present_any = ["list", "json_input"])]
	pub extrinsic: Option<String>,

	/// Select how many samples we should take across the variable components.
	#[arg(short, long, default_value_t = 2)]
	pub steps: u32,

	/// Indicates lowest values for each of the component ranges.
	#[arg(long = "low", value_delimiter = ',')]
	pub lowest_range_values: Vec<u32>,

	/// Indicates highest values for each of the component ranges.
	#[arg(long = "high", value_delimiter = ',')]
	pub highest_range_values: Vec<u32>,

	/// Select how many repetitions of this benchmark should run from within the wasm.
	#[arg(short, long, default_value_t = 1)]
	pub repeat: u32,

	/// Select how many repetitions of this benchmark should run from the client.
	///
	/// NOTE: Using this alone may give slower results, but will afford you maximum Wasm memory.
	#[arg(long, default_value_t = 1)]
	pub external_repeat: u32,

	/// Print the raw results in JSON format.
	#[arg(long = "json")]
	pub json_output: bool,

	/// Write the raw results in JSON format into the given file.
	#[arg(long, conflicts_with = "json_output")]
	pub json_file: Option<PathBuf>,

	/// Don't print the median-slopes linear regression analysis.
	#[arg(long)]
	pub no_median_slopes: bool,

	/// Don't print the min-squares linear regression analysis.
	#[arg(long)]
	pub no_min_squares: bool,

	/// Output the benchmarks to a Rust file at the given path.
	#[arg(long)]
	pub output: Option<PathBuf>,

	/// Add a header file to your outputted benchmarks.
	#[arg(long)]
	pub header: Option<PathBuf>,

	/// Path to Handlebars template file used for outputting benchmark results. (Optional)
	#[arg(long)]
	pub template: Option<PathBuf>,

	#[allow(missing_docs)]
	#[clap(flatten)]
	pub hostinfo_params: HostInfoParams,

	/// Which analysis function to use when outputting benchmarks:
	/// * min-squares (default)
	/// * median-slopes
	/// * max (max of min squares and median slopes for each value)
	#[arg(long)]
	pub output_analysis: Option<String>,

	/// Set the heap pages while running benchmarks. If not set, the default value from the client
	/// is used.
	#[arg(long)]
	pub heap_pages: Option<u64>,

	/// Disable verification logic when running benchmarks.
	#[arg(long)]
	pub no_verify: bool,

	/// Display and run extra benchmarks that would otherwise not be needed for weight
	/// construction.
	#[arg(long)]
	pub extra: bool,

<<<<<<< HEAD
=======
	/// Estimate PoV size.
	#[arg(long)]
	pub record_proof: bool,

>>>>>>> c17c7d81
	#[allow(missing_docs)]
	#[clap(flatten)]
	pub shared_params: sc_cli::SharedParams,

	/// The execution strategy that should be used for benchmarks.
	#[arg(long, value_name = "STRATEGY", value_enum, ignore_case = true)]
	pub execution: Option<ExecutionStrategy>,

	/// Method for executing Wasm runtime code.
	#[arg(
		long = "wasm-execution",
		value_name = "METHOD",
		value_enum,
		ignore_case = true,
		default_value_t = DEFAULT_WASM_EXECUTION_METHOD,
	)]
	pub wasm_method: WasmExecutionMethod,

	/// The WASM instantiation method to use.
	///
	/// Only has an effect when `wasm-execution` is set to `compiled`.
	#[arg(
		long = "wasm-instantiation-strategy",
		value_name = "STRATEGY",
		default_value_t = DEFAULT_WASMTIME_INSTANTIATION_STRATEGY,
		value_enum,
	)]
	pub wasmtime_instantiation_strategy: WasmtimeInstantiationStrategy,

	/// Limit the memory the database cache can use.
	#[arg(long = "db-cache", value_name = "MiB", default_value_t = 1024)]
	pub database_cache_size: u32,

	/// List the benchmarks that match your query rather than running them.
	///
	/// When nothing is provided, we list all benchmarks.
	#[arg(long)]
	pub list: bool,

	/// If enabled, the storage info is not displayed in the output next to the analysis.
	///
	/// This is independent of the storage info appearing in the *output file*. Use a Handlebar
	/// template for that purpose.
	#[arg(long)]
	pub no_storage_info: bool,

	/// The assumed default maximum size of any `StorageMap`.
	///
	/// When the maximum size of a map is not defined by the runtime developer,
	/// this value is used as a worst case scenario. It will affect the calculated worst case
	/// PoV size for accessing a value in a map, since the PoV will need to include the trie
	/// nodes down to the underlying value.
	#[clap(long = "map-size", default_value = "1000000")]
	pub worst_case_map_values: u32,

	/// A path to a `.json` file with existing benchmark results generated with `--json` or
	/// `--json-file`. When specified the benchmarks are not actually executed, and the data for
	/// the analysis is read from this file.
	#[arg(long)]
	pub json_input: Option<PathBuf>,
}<|MERGE_RESOLUTION|>--- conflicted
+++ resolved
@@ -117,13 +117,6 @@
 	#[arg(long)]
 	pub extra: bool,
 
-<<<<<<< HEAD
-=======
-	/// Estimate PoV size.
-	#[arg(long)]
-	pub record_proof: bool,
-
->>>>>>> c17c7d81
 	#[allow(missing_docs)]
 	#[clap(flatten)]
 	pub shared_params: sc_cli::SharedParams,
