// This file is part of Substrate.

// Copyright (C) 2017-2022 Parity Technologies (UK) Ltd.
// SPDX-License-Identifier: Apache-2.0

// Licensed under the Apache License, Version 2.0 (the "License");
// you may not use this file except in compliance with the License.
// You may obtain a copy of the License at
//
// 	http://www.apache.org/licenses/LICENSE-2.0
//
// Unless required by applicable law or agreed to in writing, software
// distributed under the License is distributed on an "AS IS" BASIS,
// WITHOUT WARRANTIES OR CONDITIONS OF ANY KIND, either express or implied.
// See the License for the specific language governing permissions and
// limitations under the License.

//! State machine backends. These manage the code and storage of contracts.

use crate::{
	trie_backend::TrieBackend, trie_backend_essence::TrieBackendStorage, ChildStorageCollection,
	StorageCollection, StorageKey, StorageValue, UsageInfo,
};
use codec::Encode;
use hash_db::Hasher;
<<<<<<< HEAD
=======
use sp_core::storage::{ChildInfo, StateVersion, TrackedStorageKey};
>>>>>>> 765cd290
#[cfg(feature = "std")]
use sp_core::traits::RuntimeCode;
use sp_core::{
	storage::{ChildInfo, TrackedStorageKey},
	StateVersion,
};
use sp_std::vec::Vec;

/// A state backend is used to read state data and can have changes committed
/// to it.
///
/// The clone operation (if implemented) should be cheap.
pub trait Backend<H: Hasher>: sp_std::fmt::Debug {
	/// An error type when fetching data is not possible.
	type Error: super::Error;

	/// Storage changes to be applied if committing
	type Transaction: Consolidate + Default + Send;

	/// Type of trie backend storage.
	type TrieBackendStorage: TrieBackendStorage<H>;

	/// Get keyed storage or None if there is nothing associated.
	fn storage(&self, key: &[u8]) -> Result<Option<StorageValue>, Self::Error>;

	/// Get keyed storage value hash or None if there is nothing associated.
	fn storage_hash(&self, key: &[u8]) -> Result<Option<H::Out>, Self::Error> {
		self.storage(key).map(|v| v.map(|v| H::hash(&v)))
	}

	/// Get keyed child storage or None if there is nothing associated.
	fn child_storage(
		&self,
		child_info: &ChildInfo,
		key: &[u8],
	) -> Result<Option<StorageValue>, Self::Error>;

	/// Get child keyed storage value hash or None if there is nothing associated.
	fn child_storage_hash(
		&self,
		child_info: &ChildInfo,
		key: &[u8],
	) -> Result<Option<H::Out>, Self::Error> {
		self.child_storage(child_info, key).map(|v| v.map(|v| H::hash(&v)))
	}

	/// true if a key exists in storage.
	fn exists_storage(&self, key: &[u8]) -> Result<bool, Self::Error> {
		Ok(self.storage(key)?.is_some())
	}

	/// true if a key exists in child storage.
	fn exists_child_storage(
		&self,
		child_info: &ChildInfo,
		key: &[u8],
	) -> Result<bool, Self::Error> {
		Ok(self.child_storage(child_info, key)?.is_some())
	}

	/// Return the next key in storage in lexicographic order or `None` if there is no value.
	fn next_storage_key(&self, key: &[u8]) -> Result<Option<StorageKey>, Self::Error>;

	/// Return the next key in child storage in lexicographic order or `None` if there is no value.
	fn next_child_storage_key(
		&self,
		child_info: &ChildInfo,
		key: &[u8],
	) -> Result<Option<StorageKey>, Self::Error>;

	/// Iterate over storage starting at key, for a given prefix and child trie.
	/// Aborts as soon as `f` returns false.
	/// Warning, this fails at first error when usual iteration skips errors.
	/// If `allow_missing` is true, iteration stops when it reaches a missing trie node.
	/// Otherwise an error is produced.
	///
	/// Returns `true` if trie end is reached.
	fn apply_to_key_values_while<F: FnMut(Vec<u8>, Vec<u8>) -> bool>(
		&self,
		child_info: Option<&ChildInfo>,
		prefix: Option<&[u8]>,
		start_at: Option<&[u8]>,
		f: F,
		allow_missing: bool,
	) -> Result<bool, Self::Error>;

	/// Retrieve all entries keys of storage and call `f` for each of those keys.
	/// Aborts as soon as `f` returns false.
	fn apply_to_keys_while<F: FnMut(&[u8]) -> bool>(
		&self,
		child_info: Option<&ChildInfo>,
		prefix: Option<&[u8]>,
		f: F,
	);

	/// Retrieve all entries keys which start with the given prefix and
	/// call `f` for each of those keys.
	fn for_keys_with_prefix<F: FnMut(&[u8])>(&self, prefix: &[u8], mut f: F) {
		self.for_key_values_with_prefix(prefix, |k, _v| f(k))
	}

	/// Retrieve all entries keys and values of which start with the given prefix and
	/// call `f` for each of those keys.
	fn for_key_values_with_prefix<F: FnMut(&[u8], &[u8])>(&self, prefix: &[u8], f: F);

	/// Retrieve all child entries keys which start with the given prefix and
	/// call `f` for each of those keys.
	fn for_child_keys_with_prefix<F: FnMut(&[u8])>(
		&self,
		child_info: &ChildInfo,
		prefix: &[u8],
		f: F,
	);

	/// Calculate the storage root, with given delta over what is already stored in
	/// the backend, and produce a "transaction" that can be used to commit.
	/// Does not include child storage updates.
	fn storage_root<'a>(
		&self,
		delta: impl Iterator<Item = (&'a [u8], Option<&'a [u8]>)>,
		state_version: StateVersion,
	) -> (H::Out, Self::Transaction)
	where
		H::Out: Ord;

	/// Calculate the child storage root, with given delta over what is already stored in
	/// the backend, and produce a "transaction" that can be used to commit. The second argument
	/// is true if child storage root equals default storage root.
	fn child_storage_root<'a>(
		&self,
		child_info: &ChildInfo,
		delta: impl Iterator<Item = (&'a [u8], Option<&'a [u8]>)>,
		state_version: StateVersion,
	) -> (H::Out, bool, Self::Transaction)
	where
		H::Out: Ord;

	/// Get all key/value pairs into a Vec.
	fn pairs(&self) -> Vec<(StorageKey, StorageValue)>;

	/// Get all keys with given prefix
	fn keys(&self, prefix: &[u8]) -> Vec<StorageKey> {
		let mut all = Vec::new();
		self.for_keys_with_prefix(prefix, |k| all.push(k.to_vec()));
		all
	}

	/// Get all keys of child storage with given prefix
	fn child_keys(&self, child_info: &ChildInfo, prefix: &[u8]) -> Vec<StorageKey> {
		let mut all = Vec::new();
		self.for_child_keys_with_prefix(child_info, prefix, |k| all.push(k.to_vec()));
		all
	}

	/// Try convert into trie backend.
	fn as_trie_backend(&self) -> Option<&TrieBackend<Self::TrieBackendStorage, H>> {
		None
	}
	/// Calculate the storage root, with given delta over what is already stored
	/// in the backend, and produce a "transaction" that can be used to commit.
	/// Does include child storage updates.
	fn full_storage_root<'a>(
		&self,
		delta: impl Iterator<Item = (&'a [u8], Option<&'a [u8]>)>,
		child_deltas: impl Iterator<
			Item = (&'a ChildInfo, impl Iterator<Item = (&'a [u8], Option<&'a [u8]>)>),
		>,
		state_version: StateVersion,
	) -> (H::Out, Self::Transaction)
	where
		H::Out: Ord + Encode,
	{
		let mut txs: Self::Transaction = Default::default();
		let mut child_roots: Vec<_> = Default::default();
		// child first
		for (child_info, child_delta) in child_deltas {
			let (child_root, empty, child_txs) =
				self.child_storage_root(&child_info, child_delta, state_version);
			let prefixed_storage_key = child_info.prefixed_storage_key();
			txs.consolidate(child_txs);
			if empty {
				child_roots.push((prefixed_storage_key.into_inner(), None));
			} else {
				child_roots.push((prefixed_storage_key.into_inner(), Some(child_root.encode())));
			}
		}
		let (root, parent_txs) = self.storage_root(
			delta
				.map(|(k, v)| (&k[..], v.as_ref().map(|v| &v[..])))
				.chain(child_roots.iter().map(|(k, v)| (&k[..], v.as_ref().map(|v| &v[..])))),
			state_version,
		);
		txs.consolidate(parent_txs);
		(root, txs)
	}

	/// Register stats from overlay of state machine.
	///
	/// By default nothing is registered.
	fn register_overlay_stats(&self, _stats: &crate::stats::StateMachineStats);

	/// Query backend usage statistics (i/o, memory)
	///
	/// Not all implementations are expected to be able to do this. In the
	/// case when they don't, empty statistics is returned.
	fn usage_info(&self) -> UsageInfo;

	/// Wipe the state database.
	fn wipe(&self) -> Result<(), Self::Error> {
		unimplemented!()
	}

	/// Commit given transaction to storage.
	fn commit(
		&self,
		_: H::Out,
		_: Self::Transaction,
		_: StorageCollection,
		_: ChildStorageCollection,
	) -> Result<(), Self::Error> {
		unimplemented!()
	}

	/// Get the read/write count of the db
	fn read_write_count(&self) -> (u32, u32, u32, u32) {
		unimplemented!()
	}

	/// Get the read/write count of the db
	fn reset_read_write_count(&self) {
		unimplemented!()
	}

	/// Get the whitelist for tracking db reads/writes
	fn get_whitelist(&self) -> Vec<TrackedStorageKey> {
		Default::default()
	}

	/// Update the whitelist for tracking db reads/writes
	fn set_whitelist(&self, _: Vec<TrackedStorageKey>) {}

	/// Estimate proof size
	fn proof_size(&self) -> Option<u32> {
		unimplemented!()
	}

	/// Extend storage info for benchmarking db
	fn get_read_and_written_keys(&self) -> Vec<(Vec<u8>, u32, u32, bool)> {
		unimplemented!()
	}
}

/// Trait that allows consolidate two transactions together.
pub trait Consolidate {
	/// Consolidate two transactions into one.
	fn consolidate(&mut self, other: Self);
}

impl Consolidate for () {
	fn consolidate(&mut self, _: Self) {
		()
	}
}

impl Consolidate for Vec<(Option<ChildInfo>, StorageCollection)> {
	fn consolidate(&mut self, mut other: Self) {
		self.append(&mut other);
	}
}

impl<H, KF> Consolidate for sp_trie::GenericMemoryDB<H, KF>
<<<<<<< HEAD
where
	H: Hasher,
	KF: sp_trie::KeyFunction<H>,
{
	fn consolidate(&mut self, other: Self) {
		sp_trie::GenericMemoryDB::consolidate(self, other)
	}
}

/// Insert input pairs into memory db.
#[cfg(test)]
pub(crate) fn insert_into_memory_db<H, I>(
	mdb: &mut sp_trie::MemoryDB<H>,
	input: I,
) -> Option<H::Out>
=======
>>>>>>> 765cd290
where
	H: Hasher,
	KF: sp_trie::KeyFunction<H>,
{
<<<<<<< HEAD
	use sp_trie::{trie_types::TrieDBMutV1, TrieMut};

	let mut root = <H as Hasher>::Out::default();
	{
		let mut trie = TrieDBMutV1::<H>::new(mdb, &mut root);
		for (key, value) in input {
			if let Err(e) = trie.insert(&key, &value) {
				log::warn!(target: "trie", "Failed to write to trie: {}", e);
				return None
			}
		}
=======
	fn consolidate(&mut self, other: Self) {
		sp_trie::GenericMemoryDB::consolidate(self, other)
>>>>>>> 765cd290
	}
}

/// Wrapper to create a [`RuntimeCode`] from a type that implements [`Backend`].
#[cfg(feature = "std")]
pub struct BackendRuntimeCode<'a, B, H> {
	backend: &'a B,
	_marker: std::marker::PhantomData<H>,
}

#[cfg(feature = "std")]
impl<'a, B: Backend<H>, H: Hasher> sp_core::traits::FetchRuntimeCode
	for BackendRuntimeCode<'a, B, H>
{
	fn fetch_runtime_code<'b>(&'b self) -> Option<std::borrow::Cow<'b, [u8]>> {
		self.backend
			.storage(sp_core::storage::well_known_keys::CODE)
			.ok()
			.flatten()
			.map(Into::into)
	}
}

#[cfg(feature = "std")]
impl<'a, B: Backend<H>, H: Hasher> BackendRuntimeCode<'a, B, H>
where
	H::Out: Encode,
{
	/// Create a new instance.
	pub fn new(backend: &'a B) -> Self {
		Self { backend, _marker: std::marker::PhantomData }
	}

	/// Return the [`RuntimeCode`] build from the wrapped `backend`.
	pub fn runtime_code(&self) -> Result<RuntimeCode, &'static str> {
		let hash = self
			.backend
			.storage_hash(sp_core::storage::well_known_keys::CODE)
			.ok()
			.flatten()
			.ok_or("`:code` hash not found")?
			.encode();
		let heap_pages = self
			.backend
			.storage(sp_core::storage::well_known_keys::HEAP_PAGES)
			.ok()
			.flatten()
			.and_then(|d| codec::Decode::decode(&mut &d[..]).ok());

		Ok(RuntimeCode { code_fetcher: self, hash, heap_pages })
	}
}<|MERGE_RESOLUTION|>--- conflicted
+++ resolved
@@ -23,16 +23,9 @@
 };
 use codec::Encode;
 use hash_db::Hasher;
-<<<<<<< HEAD
-=======
 use sp_core::storage::{ChildInfo, StateVersion, TrackedStorageKey};
->>>>>>> 765cd290
 #[cfg(feature = "std")]
 use sp_core::traits::RuntimeCode;
-use sp_core::{
-	storage::{ChildInfo, TrackedStorageKey},
-	StateVersion,
-};
 use sp_std::vec::Vec;
 
 /// A state backend is used to read state data and can have changes committed
@@ -298,44 +291,12 @@
 }
 
 impl<H, KF> Consolidate for sp_trie::GenericMemoryDB<H, KF>
-<<<<<<< HEAD
 where
 	H: Hasher,
 	KF: sp_trie::KeyFunction<H>,
 {
 	fn consolidate(&mut self, other: Self) {
 		sp_trie::GenericMemoryDB::consolidate(self, other)
-	}
-}
-
-/// Insert input pairs into memory db.
-#[cfg(test)]
-pub(crate) fn insert_into_memory_db<H, I>(
-	mdb: &mut sp_trie::MemoryDB<H>,
-	input: I,
-) -> Option<H::Out>
-=======
->>>>>>> 765cd290
-where
-	H: Hasher,
-	KF: sp_trie::KeyFunction<H>,
-{
-<<<<<<< HEAD
-	use sp_trie::{trie_types::TrieDBMutV1, TrieMut};
-
-	let mut root = <H as Hasher>::Out::default();
-	{
-		let mut trie = TrieDBMutV1::<H>::new(mdb, &mut root);
-		for (key, value) in input {
-			if let Err(e) = trie.insert(&key, &value) {
-				log::warn!(target: "trie", "Failed to write to trie: {}", e);
-				return None
-			}
-		}
-=======
-	fn consolidate(&mut self, other: Self) {
-		sp_trie::GenericMemoryDB::consolidate(self, other)
->>>>>>> 765cd290
 	}
 }
 
