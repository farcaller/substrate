// This file is part of Substrate.

// Copyright (C) Parity Technologies (UK) Ltd.
// SPDX-License-Identifier: Apache-2.0

// Licensed under the Apache License, Version 2.0 (the "License");
// you may not use this file except in compliance with the License.
// You may obtain a copy of the License at
//
// http://www.apache.org/licenses/LICENSE-2.0
//
// Unless required by applicable law or agreed to in writing, software
// distributed under the License is distributed on an "AS IS" BASIS,
// WITHOUT WARRANTIES OR CONDITIONS OF ANY KIND, either express or implied.
// See the License for the specific language governing permissions and
// limitations under the License.

use codec::{Decode, Encode, MaxEncodedLen};
use core::ops::{Add, AddAssign, Div, Mul, Sub, SubAssign};
use sp_arithmetic::traits::{Bounded, CheckedAdd, CheckedSub, Zero};
use sp_debug_derive::RuntimeDebug;

use super::*;

#[derive(
	Encode, Decode, MaxEncodedLen, TypeInfo, Eq, PartialEq, Copy, Clone, RuntimeDebug, Default,
)]
#[cfg_attr(feature = "std", derive(Serialize, Deserialize))]
pub struct Weight {
	#[codec(compact)]
	/// The weight of computational time used based on some reference hardware.
	ref_time: u64,
	#[codec(compact)]
	/// The weight of storage space used by proof of validity.
	proof_size: u64,
}

impl Weight {
	/// Set the reference time part of the weight.
	pub const fn set_ref_time(mut self, c: u64) -> Self {
		self.ref_time = c;
		self
	}

	/// Set the storage size part of the weight.
	pub const fn set_proof_size(mut self, c: u64) -> Self {
		self.proof_size = c;
		self
	}

	/// Return the reference time part of the weight.
	pub const fn ref_time(&self) -> u64 {
		self.ref_time
	}

	/// Return the storage size part of the weight.
	pub const fn proof_size(&self) -> u64 {
		self.proof_size
	}

	/// Return a mutable reference to the reference time part of the weight.
	pub fn ref_time_mut(&mut self) -> &mut u64 {
		&mut self.ref_time
	}

	/// Return a mutable reference to the storage size part of the weight.
	pub fn proof_size_mut(&mut self) -> &mut u64 {
		&mut self.proof_size
	}

<<<<<<< HEAD
	/// Return self but discard any reference time.
	pub const fn without_ref_time(&self) -> Self {
		Self { ref_time: 0, proof_size: self.proof_size }
	}

	/// Return self but discard any proof size.
	pub const fn without_proof_size(&self) -> Self {
		Self { ref_time: self.ref_time, proof_size: 0 }
	}

	/// The maximal weight in all dimensions.
=======
>>>>>>> 90586178
	pub const MAX: Self = Self { ref_time: u64::MAX, proof_size: u64::MAX };

	/// Get the conservative min of `self` and `other` weight.
	pub fn min(&self, other: Self) -> Self {
		Self {
			ref_time: self.ref_time.min(other.ref_time),
			proof_size: self.proof_size.min(other.proof_size),
		}
	}

	/// Get the aggressive max of `self` and `other` weight.
	pub fn max(&self, other: Self) -> Self {
		Self {
			ref_time: self.ref_time.max(other.ref_time),
			proof_size: self.proof_size.max(other.proof_size),
		}
	}

	/// Try to add some `other` weight while upholding the `limit`.
	pub fn try_add(&self, other: &Self, limit: &Self) -> Option<Self> {
		let total = self.checked_add(other)?;
		if total.any_gt(*limit) {
			None
		} else {
			Some(total)
		}
	}

	/// Construct [`Weight`] with reference time weight and 0 storage size weight.
	#[deprecated = "Will be removed soon; use `from_parts` instead."]
	pub const fn from_ref_time(ref_time: u64) -> Self {
		Self { ref_time, proof_size: 0 }
	}

	/// Construct [`Weight`] with storage size weight and 0 reference time weight.
	#[deprecated = "Will be removed soon; use `from_parts` instead."]
	pub const fn from_proof_size(proof_size: u64) -> Self {
		Self { ref_time: 0, proof_size }
	}

	/// Construct [`Weight`] from weight parts, namely reference time and proof size weights.
	pub const fn from_parts(ref_time: u64, proof_size: u64) -> Self {
		Self { ref_time, proof_size }
	}

	/// Construct [`Weight`] from the same weight for all parts.
	pub const fn from_all(value: u64) -> Self {
		Self { ref_time: value, proof_size: value }
	}

	/// Saturating [`Weight`] addition. Computes `self + rhs`, saturating at the numeric bounds of
	/// all fields instead of overflowing.
	pub const fn saturating_add(self, rhs: Self) -> Self {
		Self {
			ref_time: self.ref_time.saturating_add(rhs.ref_time),
			proof_size: self.proof_size.saturating_add(rhs.proof_size),
		}
	}

	/// Saturating [`Weight`] subtraction. Computes `self - rhs`, saturating at the numeric bounds
	/// of all fields instead of overflowing.
	pub const fn saturating_sub(self, rhs: Self) -> Self {
		Self {
			ref_time: self.ref_time.saturating_sub(rhs.ref_time),
			proof_size: self.proof_size.saturating_sub(rhs.proof_size),
		}
	}

	/// Saturating [`Weight`] scalar multiplication. Computes `self.field * scalar` for all fields,
	/// saturating at the numeric bounds of all fields instead of overflowing.
	pub const fn saturating_mul(self, scalar: u64) -> Self {
		Self {
			ref_time: self.ref_time.saturating_mul(scalar),
			proof_size: self.proof_size.saturating_mul(scalar),
		}
	}

	/// Saturating [`Weight`] scalar division. Computes `self.field / scalar` for all fields,
	/// saturating at the numeric bounds of all fields instead of overflowing.
	pub const fn saturating_div(self, scalar: u64) -> Self {
		Self {
			ref_time: self.ref_time.saturating_div(scalar),
			proof_size: self.proof_size.saturating_div(scalar),
		}
	}

	/// Saturating [`Weight`] scalar exponentiation. Computes `self.field.pow(exp)` for all fields,
	/// saturating at the numeric bounds of all fields instead of overflowing.
	pub const fn saturating_pow(self, exp: u32) -> Self {
		Self {
			ref_time: self.ref_time.saturating_pow(exp),
			proof_size: self.proof_size.saturating_pow(exp),
		}
	}

	/// Increment [`Weight`] by `amount` via saturating addition.
	pub fn saturating_accrue(&mut self, amount: Self) {
		*self = self.saturating_add(amount);
	}

	/// Reduce [`Weight`] by `amount` via saturating subtraction.
	pub fn saturating_reduce(&mut self, amount: Self) {
		*self = self.saturating_sub(amount);
	}

	/// Checked [`Weight`] addition. Computes `self + rhs`, returning `None` if overflow occurred.
	pub const fn checked_add(&self, rhs: &Self) -> Option<Self> {
		let ref_time = match self.ref_time.checked_add(rhs.ref_time) {
			Some(t) => t,
			None => return None,
		};
		let proof_size = match self.proof_size.checked_add(rhs.proof_size) {
			Some(s) => s,
			None => return None,
		};
		Some(Self { ref_time, proof_size })
	}

	/// Checked [`Weight`] subtraction. Computes `self - rhs`, returning `None` if overflow
	/// occurred.
	pub const fn checked_sub(&self, rhs: &Self) -> Option<Self> {
		let ref_time = match self.ref_time.checked_sub(rhs.ref_time) {
			Some(t) => t,
			None => return None,
		};
		let proof_size = match self.proof_size.checked_sub(rhs.proof_size) {
			Some(s) => s,
			None => return None,
		};
		Some(Self { ref_time, proof_size })
	}

	/// Checked [`Weight`] scalar multiplication. Computes `self.field * scalar` for each field,
	/// returning `None` if overflow occurred.
	pub const fn checked_mul(self, scalar: u64) -> Option<Self> {
		let ref_time = match self.ref_time.checked_mul(scalar) {
			Some(t) => t,
			None => return None,
		};
		let proof_size = match self.proof_size.checked_mul(scalar) {
			Some(s) => s,
			None => return None,
		};
		Some(Self { ref_time, proof_size })
	}

	/// Checked [`Weight`] scalar division. Computes `self.field / scalar` for each field, returning
	/// `None` if overflow occurred.
	pub const fn checked_div(self, scalar: u64) -> Option<Self> {
		let ref_time = match self.ref_time.checked_div(scalar) {
			Some(t) => t,
			None => return None,
		};
		let proof_size = match self.proof_size.checked_div(scalar) {
			Some(s) => s,
			None => return None,
		};
		Some(Self { ref_time, proof_size })
	}

	/// Calculates how many `other` fit into `self`.
	///
	/// Divides each component of `self` against the same component of `other`. Returns the minimum
	/// of all those divisions. Returns `None` in case **all** components of `other` are zero.
	///
	/// This returns `Some` even if some components of `other` are zero as long as there is at least
	/// one non-zero component in `other`. The division for this particular component will then
	/// yield the maximum value (e.g u64::MAX). This is because we assume not every operation and
	/// hence each `Weight` will necessarily use each resource.
	pub const fn checked_div_per_component(self, other: &Self) -> Option<u64> {
		let mut all_zero = true;
		let ref_time = match self.ref_time.checked_div(other.ref_time) {
			Some(ref_time) => {
				all_zero = false;
				ref_time
			},
			None => u64::MAX,
		};
		let proof_size = match self.proof_size.checked_div(other.proof_size) {
			Some(proof_size) => {
				all_zero = false;
				proof_size
			},
			None => u64::MAX,
		};
		if all_zero {
			None
		} else {
			Some(if ref_time < proof_size { ref_time } else { proof_size })
		}
	}

	/// Try to increase `self` by `amount` via checked addition.
	pub fn checked_accrue(&mut self, amount: Self) -> Option<()> {
		self.checked_add(&amount).map(|new_self| *self = new_self)
	}

	/// Try to reduce `self` by `amount` via checked subtraction.
	pub fn checked_reduce(&mut self, amount: Self) -> Option<()> {
		self.checked_sub(&amount).map(|new_self| *self = new_self)
	}

	/// Return a [`Weight`] where all fields are zero.
	pub const fn zero() -> Self {
		Self { ref_time: 0, proof_size: 0 }
	}

	/// Constant version of Add for `ref_time` component with u64.
	///
	/// Is only overflow safe when evaluated at compile-time.
	pub const fn add_ref_time(self, scalar: u64) -> Self {
		Self { ref_time: self.ref_time + scalar, proof_size: self.proof_size }
	}

	/// Constant version of Add for `proof_size` component with u64.
	///
	/// Is only overflow safe when evaluated at compile-time.
	pub const fn add_proof_size(self, scalar: u64) -> Self {
		Self { ref_time: self.ref_time, proof_size: self.proof_size + scalar }
	}

	/// Constant version of Sub for `ref_time` component with u64.
	///
	/// Is only overflow safe when evaluated at compile-time.
	pub const fn sub_ref_time(self, scalar: u64) -> Self {
		Self { ref_time: self.ref_time - scalar, proof_size: self.proof_size }
	}

	/// Constant version of Sub for `proof_size` component with u64.
	///
	/// Is only overflow safe when evaluated at compile-time.
	pub const fn sub_proof_size(self, scalar: u64) -> Self {
		Self { ref_time: self.ref_time, proof_size: self.proof_size - scalar }
	}

	/// Constant version of Div with u64.
	///
	/// Is only overflow safe when evaluated at compile-time.
	pub const fn div(self, scalar: u64) -> Self {
		Self { ref_time: self.ref_time / scalar, proof_size: self.proof_size / scalar }
	}

	/// Constant version of Mul with u64.
	///
	/// Is only overflow safe when evaluated at compile-time.
	pub const fn mul(self, scalar: u64) -> Self {
		Self { ref_time: self.ref_time * scalar, proof_size: self.proof_size * scalar }
	}

	/// Returns true if any of `self`'s constituent weights is strictly greater than that of the
	/// `other`'s, otherwise returns false.
	pub const fn any_gt(self, other: Self) -> bool {
		self.ref_time > other.ref_time || self.proof_size > other.proof_size
	}

	/// Returns true if all of `self`'s constituent weights is strictly greater than that of the
	/// `other`'s, otherwise returns false.
	pub const fn all_gt(self, other: Self) -> bool {
		self.ref_time > other.ref_time && self.proof_size > other.proof_size
	}

	/// Returns true if any of `self`'s constituent weights is strictly less than that of the
	/// `other`'s, otherwise returns false.
	pub const fn any_lt(self, other: Self) -> bool {
		self.ref_time < other.ref_time || self.proof_size < other.proof_size
	}

	/// Returns true if all of `self`'s constituent weights is strictly less than that of the
	/// `other`'s, otherwise returns false.
	pub const fn all_lt(self, other: Self) -> bool {
		self.ref_time < other.ref_time && self.proof_size < other.proof_size
	}

	/// Returns true if any of `self`'s constituent weights is greater than or equal to that of the
	/// `other`'s, otherwise returns false.
	pub const fn any_gte(self, other: Self) -> bool {
		self.ref_time >= other.ref_time || self.proof_size >= other.proof_size
	}

	/// Returns true if all of `self`'s constituent weights is greater than or equal to that of the
	/// `other`'s, otherwise returns false.
	pub const fn all_gte(self, other: Self) -> bool {
		self.ref_time >= other.ref_time && self.proof_size >= other.proof_size
	}

	/// Returns true if any of `self`'s constituent weights is less than or equal to that of the
	/// `other`'s, otherwise returns false.
	pub const fn any_lte(self, other: Self) -> bool {
		self.ref_time <= other.ref_time || self.proof_size <= other.proof_size
	}

	/// Returns true if all of `self`'s constituent weights is less than or equal to that of the
	/// `other`'s, otherwise returns false.
	pub const fn all_lte(self, other: Self) -> bool {
		self.ref_time <= other.ref_time && self.proof_size <= other.proof_size
	}

	/// Returns true if any of `self`'s constituent weights is equal to that of the `other`'s,
	/// otherwise returns false.
	pub const fn any_eq(self, other: Self) -> bool {
		self.ref_time == other.ref_time || self.proof_size == other.proof_size
	}

	// NOTE: `all_eq` does not exist, as it's simply the `eq` method from the `PartialEq` trait.
}

impl Zero for Weight {
	fn zero() -> Self {
		Self::zero()
	}

	fn is_zero(&self) -> bool {
		self == &Self::zero()
	}
}

impl Add for Weight {
	type Output = Self;
	fn add(self, rhs: Self) -> Self {
		Self {
			ref_time: self.ref_time + rhs.ref_time,
			proof_size: self.proof_size + rhs.proof_size,
		}
	}
}

impl Sub for Weight {
	type Output = Self;
	fn sub(self, rhs: Self) -> Self {
		Self {
			ref_time: self.ref_time - rhs.ref_time,
			proof_size: self.proof_size - rhs.proof_size,
		}
	}
}

impl<T> Mul<T> for Weight
where
	T: Mul<u64, Output = u64> + Copy,
{
	type Output = Self;
	fn mul(self, b: T) -> Self {
		Self { ref_time: b * self.ref_time, proof_size: b * self.proof_size }
	}
}

#[cfg(any(test, feature = "std", feature = "runtime-benchmarks"))]
impl From<u64> for Weight {
	fn from(value: u64) -> Self {
		Self::from_parts(value, value)
	}
}

#[cfg(any(test, feature = "std", feature = "runtime-benchmarks"))]
impl From<(u64, u64)> for Weight {
	fn from(value: (u64, u64)) -> Self {
		Self::from_parts(value.0, value.1)
	}
}

macro_rules! weight_mul_per_impl {
	($($t:ty),* $(,)?) => {
		$(
			impl Mul<Weight> for $t {
				type Output = Weight;
				fn mul(self, b: Weight) -> Weight {
					Weight {
						ref_time: self * b.ref_time,
						proof_size: self * b.proof_size,
					}
				}
			}
		)*
	}
}
weight_mul_per_impl!(
	sp_arithmetic::Percent,
	sp_arithmetic::PerU16,
	sp_arithmetic::Permill,
	sp_arithmetic::Perbill,
	sp_arithmetic::Perquintill,
);

macro_rules! weight_mul_primitive_impl {
	($($t:ty),* $(,)?) => {
		$(
			impl Mul<Weight> for $t {
				type Output = Weight;
				fn mul(self, b: Weight) -> Weight {
					Weight {
						ref_time: u64::from(self) * b.ref_time,
						proof_size: u64::from(self) * b.proof_size,
					}
				}
			}
		)*
	}
}
weight_mul_primitive_impl!(u8, u16, u32, u64);

impl<T> Div<T> for Weight
where
	u64: Div<T, Output = u64>,
	T: Copy,
{
	type Output = Self;
	fn div(self, b: T) -> Self {
		Self { ref_time: self.ref_time / b, proof_size: self.proof_size / b }
	}
}

impl CheckedAdd for Weight {
	fn checked_add(&self, rhs: &Self) -> Option<Self> {
		self.checked_add(rhs)
	}
}

impl CheckedSub for Weight {
	fn checked_sub(&self, rhs: &Self) -> Option<Self> {
		self.checked_sub(rhs)
	}
}

impl core::fmt::Display for Weight {
	fn fmt(&self, f: &mut core::fmt::Formatter<'_>) -> core::fmt::Result {
		write!(f, "Weight(ref_time: {}, proof_size: {})", self.ref_time, self.proof_size)
	}
}

impl Bounded for Weight {
	fn min_value() -> Self {
		Zero::zero()
	}
	fn max_value() -> Self {
		Self::MAX
	}
}

impl AddAssign for Weight {
	fn add_assign(&mut self, other: Self) {
		*self = Self {
			ref_time: self.ref_time + other.ref_time,
			proof_size: self.proof_size + other.proof_size,
		};
	}
}

impl SubAssign for Weight {
	fn sub_assign(&mut self, other: Self) {
		*self = Self {
			ref_time: self.ref_time - other.ref_time,
			proof_size: self.proof_size - other.proof_size,
		};
	}
}

#[cfg(test)]
mod tests {
	use super::*;

	#[test]
	fn is_zero_works() {
		assert!(Weight::zero().is_zero());
		assert!(!Weight::from_parts(1, 0).is_zero());
		assert!(!Weight::from_parts(0, 1).is_zero());
		assert!(!Weight::MAX.is_zero());
	}

	#[test]
	fn from_parts_works() {
		assert_eq!(Weight::from_parts(0, 0), Weight { ref_time: 0, proof_size: 0 });
		assert_eq!(Weight::from_parts(5, 5), Weight { ref_time: 5, proof_size: 5 });
		assert_eq!(
			Weight::from_parts(u64::MAX, u64::MAX),
			Weight { ref_time: u64::MAX, proof_size: u64::MAX }
		);
	}

	#[test]
	fn from_all_works() {
		assert_eq!(Weight::from_all(0), Weight::from_parts(0, 0));
		assert_eq!(Weight::from_all(5), Weight::from_parts(5, 5));
		assert_eq!(Weight::from_all(u64::MAX), Weight::from_parts(u64::MAX, u64::MAX));
	}

	#[test]
	fn from_u64_works() {
		assert_eq!(Weight::from_all(0), 0_u64.into());
		assert_eq!(Weight::from_all(123), 123_u64.into());
		assert_eq!(Weight::from_all(u64::MAX), u64::MAX.into());
	}

	#[test]
	fn from_u64_pair_works() {
		assert_eq!(Weight::from_parts(0, 1), (0, 1).into());
		assert_eq!(Weight::from_parts(123, 321), (123u64, 321u64).into());
		assert_eq!(Weight::from_parts(u64::MAX, 0), (u64::MAX, 0).into());
	}

	#[test]
	fn saturating_reduce_works() {
		let mut weight = Weight::from_parts(10, 20);
		weight.saturating_reduce(Weight::from_all(5));
		assert_eq!(weight, Weight::from_parts(5, 15));
		weight.saturating_reduce(Weight::from_all(5));
		assert_eq!(weight, Weight::from_parts(0, 10));
		weight.saturating_reduce(Weight::from_all(11));
		assert!(weight.is_zero());
		weight.saturating_reduce(Weight::from_all(u64::MAX));
		assert!(weight.is_zero());
	}

	#[test]
	fn checked_accrue_works() {
		let mut weight = Weight::from_parts(10, 20);
		assert!(weight.checked_accrue(Weight::from_all(2)).is_some());
		assert_eq!(weight, Weight::from_parts(12, 22));
		assert!(weight.checked_accrue(Weight::from_parts(u64::MAX, 0)).is_none());
		assert!(weight.checked_accrue(Weight::from_parts(0, u64::MAX)).is_none());
		assert_eq!(weight, Weight::from_parts(12, 22));
		assert!(weight
			.checked_accrue(Weight::from_parts(u64::MAX - 12, u64::MAX - 22))
			.is_some());
		assert_eq!(weight, Weight::MAX);
		assert!(weight.checked_accrue(Weight::from_parts(1, 0)).is_none());
		assert!(weight.checked_accrue(Weight::from_parts(0, 1)).is_none());
		assert_eq!(weight, Weight::MAX);
	}

	#[test]
	fn checked_reduce_works() {
		let mut weight = Weight::from_parts(10, 20);
		assert!(weight.checked_reduce(Weight::from_all(2)).is_some());
		assert_eq!(weight, Weight::from_parts(8, 18));
		assert!(weight.checked_reduce(Weight::from_parts(9, 0)).is_none());
		assert!(weight.checked_reduce(Weight::from_parts(0, 19)).is_none());
		assert_eq!(weight, Weight::from_parts(8, 18));
		assert!(weight.checked_reduce(Weight::from_parts(8, 0)).is_some());
		assert_eq!(weight, Weight::from_parts(0, 18));
		assert!(weight.checked_reduce(Weight::from_parts(0, 18)).is_some());
		assert!(weight.is_zero());
	}

	#[test]
	fn checked_div_per_component_works() {
		assert_eq!(
			Weight::from_parts(10, 20).checked_div_per_component(&Weight::from_parts(2, 10)),
			Some(2)
		);
		assert_eq!(
			Weight::from_parts(10, 200).checked_div_per_component(&Weight::from_parts(2, 10)),
			Some(5)
		);
		assert_eq!(
			Weight::from_parts(10, 200).checked_div_per_component(&Weight::from_parts(1, 10)),
			Some(10)
		);
		assert_eq!(
			Weight::from_parts(10, 200).checked_div_per_component(&Weight::from_parts(2, 1)),
			Some(5)
		);
		assert_eq!(
			Weight::from_parts(10, 200).checked_div_per_component(&Weight::from_parts(0, 10)),
			Some(20)
		);
		assert_eq!(
			Weight::from_parts(10, 200).checked_div_per_component(&Weight::from_parts(1, 0)),
			Some(10)
		);
		assert_eq!(
			Weight::from_parts(0, 200).checked_div_per_component(&Weight::from_parts(2, 3)),
			Some(0)
		);
		assert_eq!(
			Weight::from_parts(10, 0).checked_div_per_component(&Weight::from_parts(2, 3)),
			Some(0)
		);
		assert_eq!(
			Weight::from_parts(10, 200).checked_div_per_component(&Weight::from_parts(0, 0)),
			None,
		);
		assert_eq!(
			Weight::from_parts(0, 0).checked_div_per_component(&Weight::from_parts(0, 0)),
			None,
		);
	}
}<|MERGE_RESOLUTION|>--- conflicted
+++ resolved
@@ -68,20 +68,7 @@
 		&mut self.proof_size
 	}
 
-<<<<<<< HEAD
-	/// Return self but discard any reference time.
-	pub const fn without_ref_time(&self) -> Self {
-		Self { ref_time: 0, proof_size: self.proof_size }
-	}
-
-	/// Return self but discard any proof size.
-	pub const fn without_proof_size(&self) -> Self {
-		Self { ref_time: self.ref_time, proof_size: 0 }
-	}
-
 	/// The maximal weight in all dimensions.
-=======
->>>>>>> 90586178
 	pub const MAX: Self = Self { ref_time: u64::MAX, proof_size: u64::MAX };
 
 	/// Get the conservative min of `self` and `other` weight.
