// This file is part of Substrate.

// Copyright (C) 2019-2022 Parity Technologies (UK) Ltd.
// SPDX-License-Identifier: GPL-3.0-or-later WITH Classpath-exception-2.0

// This program is free software: you can redistribute it and/or modify
// it under the terms of the GNU General Public License as published by
// the Free Software Foundation, either version 3 of the License, or
// (at your option) any later version.

// This program is distributed in the hope that it will be useful,
// but WITHOUT ANY WARRANTY; without even the implied warranty of
// MERCHANTABILITY or FITNESS FOR A PARTICULAR PURPOSE. See the
// GNU General Public License for more details.

// You should have received a copy of the GNU General Public License
// along with this program. If not, see <https://www.gnu.org/licenses/>.

//! Traits and accessor functions for calling into the Substrate Wasm runtime.
//!
//! The primary means of accessing the runtimes is through a cache which saves the reusable
//! components of the runtime that are expensive to initialize.

use crate::error::{Error, WasmError};
use codec::Decode;
use lru::LruCache;
use parking_lot::Mutex;
use sc_executor_common::{
	runtime_blob::RuntimeBlob,
	wasm_runtime::{WasmInstance, WasmModule},
};
use sp_core::traits::{Externalities, FetchRuntimeCode, RuntimeCode};
use sp_version::RuntimeVersion;
use std::{
	num::NonZeroUsize,
	panic::AssertUnwindSafe,
	path::{Path, PathBuf},
	sync::Arc,
};

use sp_wasm_interface::HostFunctions;

/// Specification of different methods of executing the runtime Wasm code.
#[derive(Debug, PartialEq, Eq, Hash, Copy, Clone)]
pub enum WasmExecutionMethod {
	/// Uses the Wasmi interpreter.
	Interpreted,
	/// Uses the Wasmtime compiled runtime.
	Compiled {
		/// The instantiation strategy to use.
		instantiation_strategy: sc_executor_wasmtime::InstantiationStrategy,
	},
}

impl Default for WasmExecutionMethod {
	fn default() -> WasmExecutionMethod {
		WasmExecutionMethod::Interpreted
	}
}

#[derive(Debug, PartialEq, Eq, Hash, Clone)]
struct VersionedRuntimeId {
	/// Runtime code hash.
	code_hash: Vec<u8>,
	/// Wasm runtime type.
	wasm_method: WasmExecutionMethod,
	/// The number of WebAssembly heap pages this instance was created with.
	heap_pages: u64,
}

/// A Wasm runtime object along with its cached runtime version.
struct VersionedRuntime {
	/// Shared runtime that can spawn instances.
	module: Arc<dyn WasmModule>,
	/// Runtime version according to `Core_version` if any.
	version: Option<RuntimeVersion>,

	// TODO: Remove this once the legacy instance reuse instantiation strategy
	//       for `wasmtime` is gone, as this only makes sense with that particular strategy.
	/// Cached instance pool.
	instances: Arc<Vec<Mutex<Option<Box<dyn WasmInstance>>>>>,
}

impl VersionedRuntime {
	/// Run the given closure `f` with an instance of this runtime.
	fn with_instance<R, F>(&self, ext: &mut dyn Externalities, f: F) -> Result<R, Error>
	where
		F: FnOnce(
			&Arc<dyn WasmModule>,
			&mut dyn WasmInstance,
			Option<&RuntimeVersion>,
			&mut dyn Externalities,
		) -> Result<R, Error>,
	{
		// Find a free instance
		let instance = self
			.instances
			.iter()
			.enumerate()
			.find_map(|(index, i)| i.try_lock().map(|i| (index, i)));

		match instance {
			Some((index, mut locked)) => {
				let (mut instance, new_inst) = locked
					.take()
					.map(|r| Ok((r, false)))
					.unwrap_or_else(|| self.module.new_instance().map(|i| (i, true)))?;

				let result = f(&self.module, &mut *instance, self.version.as_ref(), ext);
				if let Err(e) = &result {
					if new_inst {
						tracing::warn!(
							target: "wasm-runtime",
							error = %e,
							"Fresh runtime instance failed",
						)
					} else {
						tracing::warn!(
							target: "wasm-runtime",
							error = %e,
							"Evicting failed runtime instance",
						);
					}
				} else {
					*locked = Some(instance);

					if new_inst {
						tracing::debug!(
							target: "wasm-runtime",
							"Allocated WASM instance {}/{}",
							index + 1,
							self.instances.len(),
						);
					}
				}

				result
			},
			None => {
				tracing::warn!(target: "wasm-runtime", "Ran out of free WASM instances");

				// Allocate a new instance
				let mut instance = self.module.new_instance()?;

				f(&self.module, &mut *instance, self.version.as_ref(), ext)
			},
		}
	}
}

/// Cache for the runtimes.
///
/// When an instance is requested for the first time it is added to this cache. Metadata is kept
/// with the instance so that it can be efficiently reinitialized.
///
/// When using the Wasmi interpreter execution method, the metadata includes the initial memory and
/// values of mutable globals. Follow-up requests to fetch a runtime return this one instance with
/// the memory reset to the initial memory. So, one runtime instance is reused for every fetch
/// request.
///
/// The size of cache is configurable via the cli option `--runtime-cache-size`.
pub struct RuntimeCache {
	/// A cache of runtimes along with metadata.
	///
	/// Runtimes sorted by recent usage. The most recently used is at the front.
	runtimes: Mutex<LruCache<VersionedRuntimeId, Arc<VersionedRuntime>>>,
	/// The size of the instances cache for each runtime.
	max_runtime_instances: usize,
	cache_path: Option<PathBuf>,
}

impl RuntimeCache {
	/// Creates a new instance of a runtimes cache.
	///
	/// `max_runtime_instances` specifies the number of instances per runtime preserved in an
	/// in-memory cache.
	///
	/// `cache_path` allows to specify an optional directory where the executor can store files
	/// for caching.
	///
	/// `runtime_cache_size` specifies the number of different runtimes versions preserved in an
	/// in-memory cache, must always be at least 1.
	pub fn new(
		max_runtime_instances: usize,
		cache_path: Option<PathBuf>,
		runtime_cache_size: u8,
	) -> RuntimeCache {
		let cap =
			NonZeroUsize::new(runtime_cache_size.max(1) as usize).expect("cache size is not zero");
		RuntimeCache { runtimes: Mutex::new(LruCache::new(cap)), max_runtime_instances, cache_path }
	}

	/// Prepares a WASM module instance and executes given function for it.
	///
	/// This uses internal cache to find available instance or create a new one.
	/// # Parameters
	///
	/// `runtime_code` - The runtime wasm code used setup the runtime.
	///
	/// `default_heap_pages` - Number of 64KB pages to allocate for Wasm execution.
	///
	/// `wasm_method` - Type of WASM backend to use.
	///
	/// `allow_missing_func_imports` - Ignore missing function imports.
	///
	/// `f` - Function to execute.
	///
	/// `H` - A compile-time list of host functions to expose to the runtime.
	///
	/// # Returns result of `f` wrapped in an additional result.
	/// In case of failure one of two errors can be returned:
	///
	/// `Err::RuntimeConstruction` is returned for runtime construction issues.
	///
	/// `Error::InvalidMemoryReference` is returned if no memory export with the
	/// identifier `memory` can be found in the runtime.
	pub fn with_instance<'c, H, R, F>(
		&self,
		runtime_code: &'c RuntimeCode<'c>,
		ext: &mut dyn Externalities,
		wasm_method: WasmExecutionMethod,
		default_heap_pages: u64,
		allow_missing_func_imports: bool,
		f: F,
	) -> Result<Result<R, Error>, Error>
	where
		H: HostFunctions,
		F: FnOnce(
			&Arc<dyn WasmModule>,
			&mut dyn WasmInstance,
			Option<&RuntimeVersion>,
			&mut dyn Externalities,
		) -> Result<R, Error>,
	{
		let code_hash = &runtime_code.hash;
		let heap_pages = runtime_code.heap_pages.unwrap_or(default_heap_pages);

		let versioned_runtime_id =
			VersionedRuntimeId { code_hash: code_hash.clone(), heap_pages, wasm_method };

		let mut runtimes = self.runtimes.lock(); // this must be released prior to calling f
		let versioned_runtime = if let Some(versioned_runtime) = runtimes.get(&versioned_runtime_id)
		{
			versioned_runtime.clone()
		} else {
			let code = runtime_code.fetch_runtime_code().ok_or(WasmError::CodeNotFound)?;

			let time = std::time::Instant::now();

			let result = create_versioned_wasm_runtime::<H>(
				&code,
				ext,
				wasm_method,
				heap_pages,
				allow_missing_func_imports,
				self.max_runtime_instances,
				self.cache_path.as_deref(),
			);

			match result {
				Ok(ref result) => {
					tracing::debug!(
						target: "wasm-runtime",
						"Prepared new runtime version {:?} in {} ms.",
						result.version,
						time.elapsed().as_millis(),
					);
				},
				Err(ref err) => {
					tracing::warn!(target: "wasm-runtime", error = ?err, "Cannot create a runtime");
				},
			}

			let versioned_runtime = Arc::new(result?);

			// Save new versioned wasm runtime in cache
			runtimes.put(versioned_runtime_id, versioned_runtime.clone());

			versioned_runtime
		};

		// Lock must be released prior to calling f
		drop(runtimes);

		Ok(versioned_runtime.with_instance(ext, f))
	}
}

/// Create a wasm runtime with the given `code`.
pub fn create_wasm_runtime_with_code<H>(
	wasm_method: WasmExecutionMethod,
	heap_pages: u64,
	blob: RuntimeBlob,
	allow_missing_func_imports: bool,
	cache_path: Option<&Path>,
) -> Result<Arc<dyn WasmModule>, WasmError>
where
	H: HostFunctions,
{
	match wasm_method {
		WasmExecutionMethod::Interpreted => {
			// Wasmi doesn't have any need in a cache directory.
			//
			// We drop the cache_path here to silence warnings that cache_path is not used if
			// compiling without the `wasmtime` flag.
			let _ = cache_path;

			sc_executor_wasmi::create_runtime(
				blob,
				heap_pages,
				H::host_functions(),
				allow_missing_func_imports,
			)
			.map(|runtime| -> Arc<dyn WasmModule> { Arc::new(runtime) })
		},
<<<<<<< HEAD
		#[cfg(feature = "wasmtime")]
		WasmExecutionMethod::Compiled { instantiation_strategy } => {
=======
		WasmExecutionMethod::Compiled { instantiation_strategy } =>
>>>>>>> 992601b0
			sc_executor_wasmtime::create_runtime::<H>(
				blob,
				sc_executor_wasmtime::Config {
					allow_missing_func_imports,
					cache_path: cache_path.map(ToOwned::to_owned),
					semantics: sc_executor_wasmtime::Semantics {
						extra_heap_pages: heap_pages,
						instantiation_strategy,
						deterministic_stack_limit: None,
						canonicalize_nans: false,
						parallel_compilation: true,
						max_memory_size: None,
					},
				},
			)
			.map(|runtime| -> Arc<dyn WasmModule> { Arc::new(runtime) })
		},
	}
}

fn decode_version(mut version: &[u8]) -> Result<RuntimeVersion, WasmError> {
	Decode::decode(&mut version).map_err(|_| {
		WasmError::Instantiation(
			"failed to decode \"Core_version\" result using old runtime version".into(),
		)
	})
}

fn decode_runtime_apis(apis: &[u8]) -> Result<Vec<([u8; 8], u32)>, WasmError> {
	use sp_api::RUNTIME_API_INFO_SIZE;

	apis.chunks(RUNTIME_API_INFO_SIZE)
		.map(|chunk| {
			// `chunk` can be less than `RUNTIME_API_INFO_SIZE` if the total length of `apis`
			// doesn't completely divide by `RUNTIME_API_INFO_SIZE`.
			<[u8; RUNTIME_API_INFO_SIZE]>::try_from(chunk)
				.map(sp_api::deserialize_runtime_api_info)
				.map_err(|_| WasmError::Other("a clipped runtime api info declaration".to_owned()))
		})
		.collect::<Result<Vec<_>, WasmError>>()
}

/// Take the runtime blob and scan it for the custom wasm sections containing the version
/// information and construct the `RuntimeVersion` from them.
///
/// If there are no such sections, it returns `None`. If there is an error during decoding those
/// sections, `Err` will be returned.
pub fn read_embedded_version(blob: &RuntimeBlob) -> Result<Option<RuntimeVersion>, WasmError> {
	if let Some(mut version_section) = blob.custom_section_contents("runtime_version") {
		let apis = blob
			.custom_section_contents("runtime_apis")
			.map(decode_runtime_apis)
			.transpose()?
			.map(Into::into);

		let core_version = apis.as_ref().and_then(sp_version::core_version_from_apis);
		// We do not use `RuntimeVersion::decode` here because that `decode_version` relies on
		// presence of a special API in the `apis` field to treat the input as a non-legacy version.
		// However the structure found in the `runtime_version` always contain an empty `apis`
		// field. Therefore the version read will be mistakenly treated as an legacy one.
		let mut decoded_version = sp_version::RuntimeVersion::decode_with_version_hint(
			&mut version_section,
			core_version,
		)
		.map_err(|_| WasmError::Instantiation("failed to decode version section".into()))?;

		if let Some(apis) = apis {
			decoded_version.apis = apis;
		}

		Ok(Some(decoded_version))
	} else {
		Ok(None)
	}
}

fn create_versioned_wasm_runtime<H>(
	code: &[u8],
	ext: &mut dyn Externalities,
	wasm_method: WasmExecutionMethod,
	heap_pages: u64,
	allow_missing_func_imports: bool,
	max_instances: usize,
	cache_path: Option<&Path>,
) -> Result<VersionedRuntime, WasmError>
where
	H: HostFunctions,
{
	// The incoming code may be actually compressed. We decompress it here and then work with
	// the uncompressed code from now on.
	let blob = sc_executor_common::runtime_blob::RuntimeBlob::uncompress_if_needed(code)?;

	// Use the runtime blob to scan if there is any metadata embedded into the wasm binary
	// pertaining to runtime version. We do it before consuming the runtime blob for creating the
	// runtime.
	let mut version: Option<_> = read_embedded_version(&blob)?;

	let runtime = create_wasm_runtime_with_code::<H>(
		wasm_method,
		heap_pages,
		blob,
		allow_missing_func_imports,
		cache_path,
	)?;

	// If the runtime blob doesn't embed the runtime version then use the legacy version query
	// mechanism: call the runtime.
	if version.is_none() {
		// Call to determine runtime version.
		let version_result = {
			// `ext` is already implicitly handled as unwind safe, as we store it in a global
			// variable.
			let mut ext = AssertUnwindSafe(ext);

			// The following unwind safety assertion is OK because if the method call panics, the
			// runtime will be dropped.
			let runtime = AssertUnwindSafe(runtime.as_ref());
			crate::native_executor::with_externalities_safe(&mut **ext, move || {
				runtime.new_instance()?.call("Core_version".into(), &[])
			})
			.map_err(|_| WasmError::Instantiation("panic in call to get runtime version".into()))?
		};

		if let Ok(version_buf) = version_result {
			version = Some(decode_version(&version_buf)?)
		}
	}

	let mut instances = Vec::with_capacity(max_instances);
	instances.resize_with(max_instances, || Mutex::new(None));

	Ok(VersionedRuntime { module: runtime, version, instances: Arc::new(instances) })
}

#[cfg(test)]
mod tests {
	use super::*;
	use codec::Encode;
	use sp_api::{Core, RuntimeApiInfo};
	use sp_runtime::RuntimeString;
	use sp_wasm_interface::HostFunctions;
	use substrate_test_runtime::Block;

	#[derive(Encode)]
	pub struct OldRuntimeVersion {
		pub spec_name: RuntimeString,
		pub impl_name: RuntimeString,
		pub authoring_version: u32,
		pub spec_version: u32,
		pub impl_version: u32,
		pub apis: sp_version::ApisVec,
	}

	#[test]
	fn host_functions_are_equal() {
		let host_functions = sp_io::SubstrateHostFunctions::host_functions();

		let equal = &host_functions[..] == &host_functions[..];
		assert!(equal, "Host functions are not equal");
	}

	#[test]
	fn old_runtime_version_decodes() {
		let old_runtime_version = OldRuntimeVersion {
			spec_name: "test".into(),
			impl_name: "test".into(),
			authoring_version: 1,
			spec_version: 1,
			impl_version: 1,
			apis: sp_api::create_apis_vec!([(<dyn Core::<Block>>::ID, 1)]),
		};

		let version = decode_version(&old_runtime_version.encode()).unwrap();
		assert_eq!(1, version.transaction_version);
		assert_eq!(0, version.state_version);
	}

	#[test]
	fn old_runtime_version_decodes_fails_with_version_3() {
		let old_runtime_version = OldRuntimeVersion {
			spec_name: "test".into(),
			impl_name: "test".into(),
			authoring_version: 1,
			spec_version: 1,
			impl_version: 1,
			apis: sp_api::create_apis_vec!([(<dyn Core::<Block>>::ID, 3)]),
		};

		decode_version(&old_runtime_version.encode()).unwrap_err();
	}

	#[test]
	fn new_runtime_version_decodes() {
		let old_runtime_version = sp_api::RuntimeVersion {
			spec_name: "test".into(),
			impl_name: "test".into(),
			authoring_version: 1,
			spec_version: 1,
			impl_version: 1,
			apis: sp_api::create_apis_vec!([(<dyn Core::<Block>>::ID, 3)]),
			transaction_version: 3,
			state_version: 4,
		};

		let version = decode_version(&old_runtime_version.encode()).unwrap();
		assert_eq!(3, version.transaction_version);
		assert_eq!(0, version.state_version);

		let old_runtime_version = sp_api::RuntimeVersion {
			spec_name: "test".into(),
			impl_name: "test".into(),
			authoring_version: 1,
			spec_version: 1,
			impl_version: 1,
			apis: sp_api::create_apis_vec!([(<dyn Core::<Block>>::ID, 4)]),
			transaction_version: 3,
			state_version: 4,
		};

		let version = decode_version(&old_runtime_version.encode()).unwrap();
		assert_eq!(3, version.transaction_version);
		assert_eq!(4, version.state_version);
	}

	#[test]
	fn embed_runtime_version_works() {
		let wasm = sp_maybe_compressed_blob::decompress(
			substrate_test_runtime::wasm_binary_unwrap(),
			sp_maybe_compressed_blob::CODE_BLOB_BOMB_LIMIT,
		)
		.expect("Decompressing works");
		let runtime_version = RuntimeVersion {
			spec_name: "test_replace".into(),
			impl_name: "test_replace".into(),
			authoring_version: 100,
			spec_version: 100,
			impl_version: 100,
			apis: sp_api::create_apis_vec!([(<dyn Core::<Block>>::ID, 4)]),
			transaction_version: 100,
			state_version: 1,
		};

		let embedded = sp_version::embed::embed_runtime_version(&wasm, runtime_version.clone())
			.expect("Embedding works");

		let blob = RuntimeBlob::new(&embedded).expect("Embedded blob is valid");
		let read_version = read_embedded_version(&blob)
			.ok()
			.flatten()
			.expect("Reading embedded version works");

		assert_eq!(runtime_version, read_version);
	}
}<|MERGE_RESOLUTION|>--- conflicted
+++ resolved
@@ -313,12 +313,7 @@
 			)
 			.map(|runtime| -> Arc<dyn WasmModule> { Arc::new(runtime) })
 		},
-<<<<<<< HEAD
-		#[cfg(feature = "wasmtime")]
-		WasmExecutionMethod::Compiled { instantiation_strategy } => {
-=======
 		WasmExecutionMethod::Compiled { instantiation_strategy } =>
->>>>>>> 992601b0
 			sc_executor_wasmtime::create_runtime::<H>(
 				blob,
 				sc_executor_wasmtime::Config {
