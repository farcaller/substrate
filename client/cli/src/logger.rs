// This file is part of Substrate.

// Copyright (C) 2020 Parity Technologies (UK) Ltd.
// SPDX-License-Identifier: GPL-3.0-or-later WITH Classpath-exception-2.0

// This program is free software: you can redistribute it and/or modify
// it under the terms of the GNU General Public License as published by
// the Free Software Foundation, either version 3 of the License, or
// (at your option) any later version.

// This program is distributed in the hope that it will be useful,
// but WITHOUT ANY WARRANTY; without even the implied warranty of
// MERCHANTABILITY or FITNESS FOR A PARTICULAR PURPOSE. See the
// GNU General Public License for more details.

// You should have received a copy of the GNU General Public License
// along with this program. If not, see <https://www.gnu.org/licenses/>.

use ansi_term::Colour;
use flexi_logger::{
	DeferredNow, Duplicate, LogSpecBuilder,
	LogSpecification, LogTarget, Logger, Criterion, Naming, Cleanup, Age,
};
use lazy_static::lazy_static;
use regex::Regex;
use std::path::PathBuf;
use structopt::StructOpt;
use crate::error::{Error, Result};

type IoResult = std::result::Result<(), std::io::Error>;

/// Default size used for rotation. Basically unlimited.
const DEFAULT_ROTATION_SIZE: u64 = u64::MAX;

/// Options for log rotation.
#[derive(Debug, StructOpt, Default, Clone)]
pub struct LogRotationOpt {
	/// Specify the path of the directory which will contain the log files.
	/// Defaults to never rotating logs.
	#[structopt(long, parse(from_os_str))]
	log_directory: Option<PathBuf>,

	/// Rotate the log file when the local clock has started a new day/hour/minute/second
	/// since the current file has been created.
	#[structopt(long,
		conflicts_with("log-size"),
		possible_values(&["day", "hour", "minute", "second"]),
		parse(from_str = age_from_str))
	]
	log_age: Option<Age>,

	/// Rotate the log file when it exceeds this size (in bytes).
	#[structopt(long, conflicts_with("log-age"))]
	log_size: Option<u64>,
}

/// Utility for parsing an Age from a &str.
fn age_from_str(s: &str) -> Age {
	match s {
		"day" => Age::Day,
		"hour" => Age::Hour,
		"minute" => Age::Minute,
		"second" => Age::Second,
		_ => unreachable!(),
	}
}

/// Format used when writing to a tty. Colors the output.
fn colored_fmt(
	w: &mut dyn std::io::Write,
	_now: &mut DeferredNow,
	record: &log::Record,
) -> IoResult {
	let now = time::now();
	let timestamp =
		time::strftime("%Y-%m-%d %H:%M:%S", &now).expect("Error formatting log timestamp");

	let output = if log::max_level() <= log::LevelFilter::Info {
		format!(
			"{} {}",
			Colour::Black.bold().paint(timestamp),
			record.args(),
		)
	} else {
		let name = ::std::thread::current()
			.name()
			.map_or_else(Default::default, |x| {
				format!("{}", Colour::Blue.bold().paint(x))
			});
		let millis = (now.tm_nsec as f32 / 1000000.0).floor() as usize;
		let timestamp = format!("{}.{:03}", timestamp, millis);
		format!(
			"{} {} {} {}  {}",
			Colour::Black.bold().paint(timestamp),
			name,
			record.level(),
			record.target(),
			record.args()
		)
	};

	write!(w, "{}", output)
}

/// Format used when logging to files. Does not add any colors.
fn file_fmt(
	w: &mut dyn std::io::Write,
	_now: &mut DeferredNow,
	record: &log::Record,
) -> IoResult {
	let now = time::now();
	let timestamp =
		time::strftime("%Y-%m-%d %H:%M:%S", &now).expect("Error formatting log timestamp");

	let output = if log::max_level() <= log::LevelFilter::Info {
		format!("{} {}", timestamp, record.args(),)
	} else {
		let name = std::thread::current()
			.name()
			.map_or_else(Default::default, |x| format!("{}", x));
		let millis = (now.tm_nsec as f32 / 1000000.0).floor() as usize;
		let timestamp = format!("{}.{:03}", timestamp, millis);
		format!(
			"{} {} {} {}  {}",
			timestamp,
			name,
			record.level(),
			record.target(),
			record.args()
		)
	};

	// Required because substrate sometimes sends strings that are colored.
	// Doing this ensures no colors are ever printed to files.
	let output = kill_color(&output);

	write!(w, "{}", output)
}

/// Initialize the logger
pub fn init_logger(
	pattern: &str,
	log_rotation_opt: Option<LogRotationOpt>,
) -> Result<()> {
	let mut builder = LogSpecBuilder::new();
	// Disable info logging by default for some modules:
	builder.module("ws", log::LevelFilter::Off);
	builder.module("yamux", log::LevelFilter::Off);
	builder.module("hyper", log::LevelFilter::Warn);
	builder.module("cranelift_wasm", log::LevelFilter::Warn);
	// Always log the special target `sc_tracing`, overrides global level
	builder.module("sc_tracing", log::LevelFilter::Info);
	// Enable info for others.
	builder.default(log::LevelFilter::Info);

	// Add filters defined by RUST_LOG.
	builder.insert_modules_from(LogSpecification::env()?);

	// Dashes are to be replaced with underscores.
	let pattern = pattern.replace("-", "_");
	// Add filters passed in as argument.
	builder.insert_modules_from(LogSpecification::parse(&pattern)?);

	// Build the LogSpec.
	let spec = builder.build();

	// Use timestamps to differentiate logs.
	let naming = Naming::Timestamps;
	// Never cleanup old logs; let the end-user take care of that.
	let cleanup = Cleanup::Never;

	let log_rotation_opt = log_rotation_opt.unwrap_or_default();
	let age = log_rotation_opt.log_age;
	let size = log_rotation_opt.log_size;

	// Build a Criterion from the options.
	let criterion = match (age, size) {
		(Some(a), None) => Criterion::Age(a),
		(None, Some(s)) => Criterion::Size(s),
		// Default to rotating with a size of `DEFAULT_ROTATION_SIZE`.
		(None, None) => Criterion::Size(DEFAULT_ROTATION_SIZE),
		_ => return Err(Error::Input("Only one of Age or Size should be defined".into()))
	};

	let isatty_stderr = atty::is(atty::Stream::Stderr);
	let isatty_stdout = atty::is(atty::Stream::Stdout);
	let logger = Logger::with(spec)
		.format(file_fmt)
		.format_for_stderr(colored_fmt)
		.format_for_stdout(colored_fmt)
		.rotate(criterion, naming, cleanup); // Won't get used if log_directory has not been specified.


	let logger = match (log_rotation_opt.log_directory.as_ref(), isatty_stderr) {
		// Only log to stderr using colored format; nothing to file, nothing to stdout.
		(None, true) => {
			logger.log_target(LogTarget::StdErr)
		}
		// Log to stderr using file format, log to stdout using colored format.
		(None, false) => {
			let logger = logger
				.log_target(LogTarget::DevNull)
				.format_for_stderr(file_fmt)
				.duplicate_to_stderr(Duplicate::All);

			// Write to stdout only if it's a tty.
			if isatty_stdout {
				logger.duplicate_to_stdout(Duplicate::Info)
			} else {
				logger
			}
		}
		// Log to stderr with colored format, log to file with file format. Nothing to stdout.
		(Some(file), true) => {
			logger
				.log_target(LogTarget::File)
				.duplicate_to_stderr(Duplicate::All)
				.directory(file)
		}
		// Log to stderr with file format, log to file with file format, log to stdout with colored format.
		(Some(file), false) => {
			let logger = logger
				.log_target(LogTarget::File)
				.format_for_stderr(file_fmt)
				.duplicate_to_stderr(Duplicate::All)
				.directory(file);

			// Write to stdout only if it's a tty.
			if isatty_stdout {
				logger.duplicate_to_stdout(Duplicate::Info)
			} else {
				logger
			}
		}
	};

	logger.start().map(|_| ()).map_err(|e| e.into())
}

fn kill_color(s: &str) -> String {
	lazy_static! {
		static ref RE: Regex = Regex::new("\x1b\\[[^m]+m").expect("Error initializing color regex");
	}
	RE.replace_all(s, "").to_string()
}

#[cfg(test)]
mod tests {
	use super::*;

	#[test]
	fn logger_default() {
		let pattern = "sub-authority-discovery=trace";
		let log_rotation_opt = LogRotationOpt {
			log_directory: None,
			log_age: None,
			log_size: None,
		};
		let res = init_logger(pattern, &log_rotation_opt);

<<<<<<< HEAD
		dbg!(&res);
		assert!(res.is_ok());
=======
		assert!(init_logger(pattern, Some(log_rotation_opt)).is_ok());
>>>>>>> 06dedb0e
	}

	#[test]
	fn logger_conflicting_opt() {
		let pattern = "";
		let log_rotation_opt = LogRotationOpt {
			log_directory: None,
			log_age: Some(Age::Day),
			log_size: Some(1337),
		};
		let res = init_logger(pattern, &log_rotation_opt);

<<<<<<< HEAD
		dbg!(&res);
		assert!(res.is_err());
=======
		assert!(init_logger(pattern, Some(log_rotation_opt)).is_err());
>>>>>>> 06dedb0e
	}
}<|MERGE_RESOLUTION|>--- conflicted
+++ resolved
@@ -256,14 +256,10 @@
 			log_age: None,
 			log_size: None,
 		};
-		let res = init_logger(pattern, &log_rotation_opt);
-
-<<<<<<< HEAD
+		let res = init_logger(pattern, Some(log_rotation_opt));
+
 		dbg!(&res);
 		assert!(res.is_ok());
-=======
-		assert!(init_logger(pattern, Some(log_rotation_opt)).is_ok());
->>>>>>> 06dedb0e
 	}
 
 	#[test]
@@ -274,13 +270,9 @@
 			log_age: Some(Age::Day),
 			log_size: Some(1337),
 		};
-		let res = init_logger(pattern, &log_rotation_opt);
-
-<<<<<<< HEAD
+		let res = init_logger(pattern, Some(log_rotation_opt));
+
 		dbg!(&res);
 		assert!(res.is_err());
-=======
-		assert!(init_logger(pattern, Some(log_rotation_opt)).is_err());
->>>>>>> 06dedb0e
 	}
 }