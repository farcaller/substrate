[package]
description = "Substrate sync network protocol"
name = "sc-network-sync"
version = "0.10.0-dev"
license = "GPL-3.0-or-later WITH Classpath-exception-2.0"
authors = ["Parity Technologies <admin@parity.io>"]
edition = "2021"
homepage = "https://substrate.io"
repository = "https://github.com/paritytech/substrate/"
documentation = "https://docs.rs/sc-network-sync"
readme = "README.md"

[package.metadata.docs.rs]
targets = ["x86_64-unknown-linux-gnu"]

[build-dependencies]
prost-build = "0.11"

[dependencies]
array-bytes = "4.1"
async-trait = "0.1.58"
codec = { package = "parity-scale-codec", version = "3.0.0", features = ["derive"] }
futures = "0.3.21"
<<<<<<< HEAD
libp2p = "0.47.0"
=======
libp2p = "0.50.0"
>>>>>>> dbb7becf
log = "0.4.17"
lru = "0.8.1"
mockall = "0.11.2"
prost = "0.11"
smallvec = "1.8.0"
thiserror = "1.0"
fork-tree = { version = "3.0.0", path = "../../../utils/fork-tree" }
sc-client-api = { version = "4.0.0-dev", path = "../../api" }
sc-consensus = { version = "0.10.0-dev", path = "../../consensus/common" }
sc-network-common = { version = "0.10.0-dev", path = "../common" }
sc-peerset = { version = "4.0.0-dev", path = "../../peerset" }
sc-utils = { version = "4.0.0-dev", path = "../../utils" }
sp-arithmetic = { version = "6.0.0", path = "../../../primitives/arithmetic" }
sp-blockchain = { version = "4.0.0-dev", path = "../../../primitives/blockchain" }
sp-consensus = { version = "0.10.0-dev", path = "../../../primitives/consensus/common" }
sp-core = { version = "7.0.0", path = "../../../primitives/core" }
sp-finality-grandpa = { version = "4.0.0-dev", path = "../../../primitives/finality-grandpa" }
sp-runtime = { version = "7.0.0", path = "../../../primitives/runtime" }

[dev-dependencies]
async-std = { version = "1.11.0", features = ["attributes"] }
quickcheck = { version = "1.0.3", default-features = false }
sc-block-builder = { version = "0.10.0-dev", path = "../../block-builder" }
sp-test-primitives = { version = "2.0.0", path = "../../../primitives/test-primitives" }
sp-tracing = { version = "6.0.0", path = "../../../primitives/tracing" }
substrate-test-runtime-client = { version = "2.0.0", path = "../../../test-utils/runtime/client" }<|MERGE_RESOLUTION|>--- conflicted
+++ resolved
@@ -21,11 +21,7 @@
 async-trait = "0.1.58"
 codec = { package = "parity-scale-codec", version = "3.0.0", features = ["derive"] }
 futures = "0.3.21"
-<<<<<<< HEAD
-libp2p = "0.47.0"
-=======
 libp2p = "0.50.0"
->>>>>>> dbb7becf
 log = "0.4.17"
 lru = "0.8.1"
 mockall = "0.11.2"
