// This file is part of Substrate.

// Copyright (C) 2017-2022 Parity Technologies (UK) Ltd.
// SPDX-License-Identifier: GPL-3.0-or-later WITH Classpath-exception-2.0

// This program is free software: you can redistribute it and/or modify
// it under the terms of the GNU General Public License as published by
// the Free Software Foundation, either version 3 of the License, or
// (at your option) any later version.

// This program is distributed in the hope that it will be useful,
// but WITHOUT ANY WARRANTY; without even the implied warranty of
// MERCHANTABILITY or FITNESS FOR A PARTICULAR PURPOSE. See the
// GNU General Public License for more details.

// You should have received a copy of the GNU General Public License
// along with this program. If not, see <https://www.gnu.org/licenses/>.

use crate::config;

use bytes::Bytes;
use codec::{Decode, DecodeAll, Encode};
use futures::prelude::*;
use libp2p::{
	core::{connection::ConnectionId, transport::ListenerId, ConnectedPoint},
	swarm::{
		ConnectionHandler, IntoConnectionHandler, NetworkBehaviour, NetworkBehaviourAction,
		PollParameters,
	},
	Multiaddr, PeerId,
};
use log::{debug, error, info, log, trace, warn, Level};
use lru::LruCache;
use message::{generic::Message as GenericMessage, Message};
use notifications::{Notifications, NotificationsOut};
use prometheus_endpoint::{register, Gauge, GaugeVec, Opts, PrometheusError, Registry, U64};
use sc_client_api::HeaderBackend;
use sc_consensus::import_queue::{
	BlockImportError, BlockImportStatus, IncomingBlock, RuntimeOrigin,
};
use sc_network_common::{
	config::NonReservedPeerMode,
	error,
	protocol::{role::Roles, ProtocolName},
	sync::{
		message::{BlockAnnounce, BlockAnnouncesHandshake, BlockData, BlockResponse, BlockState},
		BadPeer, ChainSync, ImportResult, OnBlockData, PollBlockAnnounceValidation, PollResult,
		SyncStatus,
	},
	utils::{interval, LruHashSet},
};
use sp_arithmetic::traits::SaturatedConversion;
use sp_consensus::BlockOrigin;
use sp_runtime::{
	generic::BlockId,
	traits::{Block as BlockT, CheckedSub, Header as HeaderT, NumberFor, Zero},
	Justifications,
};
use std::{
	collections::{HashMap, HashSet, VecDeque},
	io, iter,
	num::NonZeroUsize,
	pin::Pin,
	sync::Arc,
	task::Poll,
	time,
};

mod notifications;

pub mod message;

pub use notifications::{NotificationsSink, NotifsHandlerError, Ready};

/// Interval at which we perform time based maintenance
const TICK_TIMEOUT: time::Duration = time::Duration::from_millis(1100);

/// Maximum number of known block hashes to keep for a peer.
const MAX_KNOWN_BLOCKS: usize = 1024; // ~32kb per peer + LruHashSet overhead

/// Maximum size used for notifications in the block announce and transaction protocols.
// Must be equal to `max(MAX_BLOCK_ANNOUNCE_SIZE, MAX_TRANSACTIONS_SIZE)`.
pub(crate) const BLOCK_ANNOUNCES_TRANSACTIONS_SUBSTREAM_SIZE: u64 = 16 * 1024 * 1024;

/// Identifier of the peerset for the block announces protocol.
const HARDCODED_PEERSETS_SYNC: sc_peerset::SetId = sc_peerset::SetId::from(0);
/// Number of hardcoded peersets (the constants right above). Any set whose identifier is equal or
/// superior to this value corresponds to a user-defined protocol.
const NUM_HARDCODED_PEERSETS: usize = 1;

/// When light node connects to the full node and the full node is behind light node
/// for at least `LIGHT_MAXIMAL_BLOCKS_DIFFERENCE` blocks, we consider it not useful
/// and disconnect to free connection slot.
const LIGHT_MAXIMAL_BLOCKS_DIFFERENCE: u64 = 8192;

mod rep {
	use sc_peerset::ReputationChange as Rep;
	/// Reputation change when we are a light client and a peer is behind us.
	pub const PEER_BEHIND_US_LIGHT: Rep = Rep::new(-(1 << 8), "Useless for a light peer");
	/// We received a message that failed to decode.
	pub const BAD_MESSAGE: Rep = Rep::new(-(1 << 12), "Bad message");
	/// Peer has different genesis.
	pub const GENESIS_MISMATCH: Rep = Rep::new_fatal("Genesis mismatch");
	/// Peer role does not match (e.g. light peer connecting to another light peer).
	pub const BAD_ROLE: Rep = Rep::new_fatal("Unsupported role");
	/// Peer send us a block announcement that failed at validation.
	pub const BAD_BLOCK_ANNOUNCEMENT: Rep = Rep::new(-(1 << 12), "Bad block announcement");
}

struct Metrics {
	peers: Gauge<U64>,
	queued_blocks: Gauge<U64>,
	fork_targets: Gauge<U64>,
	justifications: GaugeVec<U64>,
}

impl Metrics {
	fn register(r: &Registry) -> Result<Self, PrometheusError> {
		Ok(Self {
			peers: {
				let g = Gauge::new("substrate_sync_peers", "Number of peers we sync with")?;
				register(g, r)?
			},
			queued_blocks: {
				let g =
					Gauge::new("substrate_sync_queued_blocks", "Number of blocks in import queue")?;
				register(g, r)?
			},
			fork_targets: {
				let g = Gauge::new("substrate_sync_fork_targets", "Number of fork sync targets")?;
				register(g, r)?
			},
			justifications: {
				let g = GaugeVec::new(
					Opts::new(
						"substrate_sync_extra_justifications",
						"Number of extra justifications requests",
					),
					&["status"],
				)?;
				register(g, r)?
			},
		})
	}
}

// Lock must always be taken in order declared here.
pub struct Protocol<B: BlockT, Client> {
	/// Interval at which we call `tick`.
	tick_timeout: Pin<Box<dyn Stream<Item = ()> + Send>>,
	/// Pending list of messages to return from `poll` as a priority.
	pending_messages: VecDeque<CustomMessageOutcome<B>>,
	/// Assigned roles.
	roles: Roles,
	genesis_hash: B::Hash,
	/// State machine that handles the list of in-progress requests. Only full node peers are
	/// registered.
	chain_sync: Box<dyn ChainSync<B>>,
	// All connected peers. Contains both full and light node peers.
	peers: HashMap<PeerId, Peer<B>>,
	chain: Arc<Client>,
	/// List of nodes for which we perform additional logging because they are important for the
	/// user.
	important_peers: HashSet<PeerId>,
	/// List of nodes that should never occupy peer slots.
	default_peers_set_no_slot_peers: HashSet<PeerId>,
	/// Actual list of connected no-slot nodes.
	default_peers_set_no_slot_connected_peers: HashSet<PeerId>,
	/// Value that was passed as part of the configuration. Used to cap the number of full nodes.
	default_peers_set_num_full: usize,
	/// Number of slots to allocate to light nodes.
	default_peers_set_num_light: usize,
	/// Used to report reputation changes.
	peerset_handle: sc_peerset::PeersetHandle,
	/// Handles opening the unique substream and sending and receiving raw messages.
	behaviour: Notifications,
	/// List of notifications protocols that have been registered.
	notification_protocols: Vec<ProtocolName>,
	/// If we receive a new "substream open" event that contains an invalid handshake, we ask the
	/// inner layer to force-close the substream. Force-closing the substream will generate a
	/// "substream closed" event. This is a problem: since we can't propagate the "substream open"
	/// event to the outer layers, we also shouldn't propagate this "substream closed" event. To
	/// solve this, an entry is added to this map whenever an invalid handshake is received.
	/// Entries are removed when the corresponding "substream closed" is later received.
	bad_handshake_substreams: HashSet<(PeerId, sc_peerset::SetId)>,
	/// Prometheus metrics.
	metrics: Option<Metrics>,
	/// The `PeerId`'s of all boot nodes.
	boot_node_ids: HashSet<PeerId>,
	/// A cache for the data that was associated to a block announcement.
	block_announce_data_cache: LruCache<B::Hash, Vec<u8>>,
}

/// Peer information
#[derive(Debug)]
struct Peer<B: BlockT> {
	info: PeerInfo<B>,
	/// Holds a set of blocks known to this peer.
	known_blocks: LruHashSet<B::Hash>,
}

/// Info about a peer's known state.
#[derive(Clone, Debug)]
pub struct PeerInfo<B: BlockT> {
	/// Roles
	pub roles: Roles,
	/// Peer best block hash
	pub best_hash: B::Hash,
	/// Peer best block number
	pub best_number: <B::Header as HeaderT>::Number,
}

impl<B, Client> Protocol<B, Client>
where
	B: BlockT,
	Client: HeaderBackend<B> + 'static,
{
	/// Create a new instance.
	pub fn new(
		roles: Roles,
		chain: Arc<Client>,
		network_config: &config::NetworkConfiguration,
		metrics_registry: Option<&Registry>,
		chain_sync: Box<dyn ChainSync<B>>,
		block_announces_protocol: sc_network_common::config::NonDefaultSetConfig,
	) -> error::Result<(Self, sc_peerset::PeersetHandle, Vec<(PeerId, Multiaddr)>)> {
		let info = chain.info();

		let boot_node_ids = {
			let mut list = HashSet::new();
			for node in &network_config.boot_nodes {
				list.insert(node.peer_id);
			}
			list.shrink_to_fit();
			list
		};

		let important_peers = {
			let mut imp_p = HashSet::new();
			for reserved in &network_config.default_peers_set.reserved_nodes {
				imp_p.insert(reserved.peer_id);
			}
			for reserved in network_config
				.extra_sets
				.iter()
				.flat_map(|s| s.set_config.reserved_nodes.iter())
			{
				imp_p.insert(reserved.peer_id);
			}
			imp_p.shrink_to_fit();
			imp_p
		};

		let default_peers_set_no_slot_peers = {
			let mut no_slot_p: HashSet<PeerId> = network_config
				.default_peers_set
				.reserved_nodes
				.iter()
				.map(|reserved| reserved.peer_id)
				.collect();
			no_slot_p.shrink_to_fit();
			no_slot_p
		};

		let mut known_addresses = Vec::new();

		let (peerset, peerset_handle) = {
			let mut sets =
				Vec::with_capacity(NUM_HARDCODED_PEERSETS + network_config.extra_sets.len());

			let mut default_sets_reserved = HashSet::new();
			for reserved in network_config.default_peers_set.reserved_nodes.iter() {
				default_sets_reserved.insert(reserved.peer_id);

				if !reserved.multiaddr.is_empty() {
					known_addresses.push((reserved.peer_id, reserved.multiaddr.clone()));
				}
			}

			let mut bootnodes = Vec::with_capacity(network_config.boot_nodes.len());
			for bootnode in network_config.boot_nodes.iter() {
				bootnodes.push(bootnode.peer_id);
			}

			// Set number 0 is used for block announces.
			sets.push(sc_peerset::SetConfig {
				in_peers: network_config.default_peers_set.in_peers,
				out_peers: network_config.default_peers_set.out_peers,
				bootnodes,
				reserved_nodes: default_sets_reserved.clone(),
				reserved_only: network_config.default_peers_set.non_reserved_mode
					== NonReservedPeerMode::Deny,
			});

			for set_cfg in &network_config.extra_sets {
				let mut reserved_nodes = HashSet::new();
				for reserved in set_cfg.set_config.reserved_nodes.iter() {
					reserved_nodes.insert(reserved.peer_id);
					known_addresses.push((reserved.peer_id, reserved.multiaddr.clone()));
				}

				let reserved_only =
					set_cfg.set_config.non_reserved_mode == NonReservedPeerMode::Deny;

				sets.push(sc_peerset::SetConfig {
					in_peers: set_cfg.set_config.in_peers,
					out_peers: set_cfg.set_config.out_peers,
					bootnodes: Vec::new(),
					reserved_nodes,
					reserved_only,
				});
			}

			sc_peerset::Peerset::from_config(sc_peerset::PeersetConfig { sets })
		};

		let behaviour = {
			Notifications::new(
				peerset,
				// NOTE: Block announcement protocol is still very much hardcoded into `Protocol`.
				// 	This protocol must be the first notification protocol given to
				// `Notifications`
				iter::once(notifications::ProtocolConfig {
					name: block_announces_protocol.notifications_protocol.clone(),
					fallback_names: block_announces_protocol.fallback_names.clone(),
					handshake: block_announces_protocol.handshake.as_ref().unwrap().to_vec(),
					max_notification_size: block_announces_protocol.max_notification_size,
				})
				.chain(network_config.extra_sets.iter().map(|s| notifications::ProtocolConfig {
					name: s.notifications_protocol.clone(),
					fallback_names: s.fallback_names.clone(),
					handshake: s.handshake.as_ref().map_or(roles.encode(), |h| (*h).to_vec()),
					max_notification_size: s.max_notification_size,
				})),
			)
		};

		let cache_capacity = NonZeroUsize::new(
			(network_config.default_peers_set.in_peers as usize
				+ network_config.default_peers_set.out_peers as usize)
				.max(1),
		)
		.expect("cache capacity is not zero");
		let block_announce_data_cache = LruCache::new(cache_capacity);

		let protocol = Self {
			tick_timeout: Box::pin(interval(TICK_TIMEOUT)),
			pending_messages: VecDeque::new(),
			roles,
			peers: HashMap::new(),
			chain,
			genesis_hash: info.genesis_hash,
			chain_sync,
			important_peers,
			default_peers_set_no_slot_peers,
			default_peers_set_no_slot_connected_peers: HashSet::new(),
			default_peers_set_num_full: network_config.default_peers_set_num_full as usize,
			default_peers_set_num_light: {
				let total = network_config.default_peers_set.out_peers
					+ network_config.default_peers_set.in_peers;
				total.saturating_sub(network_config.default_peers_set_num_full) as usize
			},
			peerset_handle: peerset_handle.clone(),
			behaviour,
			notification_protocols: iter::once(block_announces_protocol.notifications_protocol)
				.chain(network_config.extra_sets.iter().map(|s| s.notifications_protocol.clone()))
				.collect(),
			bad_handshake_substreams: Default::default(),
			metrics: if let Some(r) = metrics_registry {
				Some(Metrics::register(r)?)
			} else {
				None
			},
			boot_node_ids,
			block_announce_data_cache,
		};

		Ok((protocol, peerset_handle, known_addresses))
	}

	/// Returns the list of all the peers we have an open channel to.
	pub fn open_peers(&self) -> impl Iterator<Item = &PeerId> {
		self.behaviour.open_peers()
	}

	/// Returns the number of discovered nodes that we keep in memory.
	pub fn num_discovered_peers(&self) -> usize {
		self.behaviour.num_discovered_peers()
	}

	/// Disconnects the given peer if we are connected to it.
	pub fn disconnect_peer(&mut self, peer_id: &PeerId, protocol_name: ProtocolName) {
		if let Some(position) = self.notification_protocols.iter().position(|p| *p == protocol_name)
		{
			self.behaviour.disconnect_peer(peer_id, sc_peerset::SetId::from(position));
		} else {
			warn!(target: "sub-libp2p", "disconnect_peer() with invalid protocol name")
		}
	}

	/// Returns the state of the peerset manager, for debugging purposes.
	pub fn peerset_debug_info(&mut self) -> serde_json::Value {
		self.behaviour.peerset_debug_info()
	}

	/// Returns the number of peers we're connected to.
	pub fn num_connected_peers(&self) -> usize {
		self.peers.len()
	}

	/// Returns the number of peers we're connected to and that are being queried.
	pub fn num_active_peers(&self) -> usize {
		self.chain_sync.num_active_peers()
	}

	/// Current global sync state.
	pub fn sync_state(&self) -> SyncStatus<B> {
		self.chain_sync.status()
	}

	/// Target sync block number.
	pub fn best_seen_block(&self) -> Option<NumberFor<B>> {
		self.chain_sync.status().best_seen_block
	}

	/// Number of peers participating in syncing.
	pub fn num_sync_peers(&self) -> u32 {
		self.chain_sync.status().num_peers
	}

	/// Number of blocks in the import queue.
	pub fn num_queued_blocks(&self) -> u32 {
		self.chain_sync.status().queued_blocks
	}

	/// Number of downloaded blocks.
	pub fn num_downloaded_blocks(&self) -> usize {
		self.chain_sync.num_downloaded_blocks()
	}

	/// Number of active sync requests.
	pub fn num_sync_requests(&self) -> usize {
		self.chain_sync.num_sync_requests()
	}

	/// Inform sync about new best imported block.
	pub fn new_best_block_imported(&mut self, hash: B::Hash, number: NumberFor<B>) {
		debug!(target: "sync", "New best block imported {:?}/#{}", hash, number);

		self.chain_sync.update_chain_info(&hash, number);

		self.behaviour.set_notif_protocol_handshake(
			HARDCODED_PEERSETS_SYNC,
			BlockAnnouncesHandshake::<B>::build(self.roles, number, hash, self.genesis_hash)
				.encode(),
		);
	}

	fn update_peer_info(&mut self, who: &PeerId) {
		if let Some(info) = self.chain_sync.peer_info(who) {
			if let Some(ref mut peer) = self.peers.get_mut(who) {
				peer.info.best_hash = info.best_hash;
				peer.info.best_number = info.best_number;
			}
		}
	}

	/// Returns information about all the peers we are connected to after the handshake message.
	pub fn peers_info(&self) -> impl Iterator<Item = (&PeerId, &PeerInfo<B>)> {
		self.peers.iter().map(|(id, peer)| (id, &peer.info))
	}

	/// Called by peer when it is disconnecting.
	///
	/// Returns a result if the handshake of this peer was indeed accepted.
	pub fn on_sync_peer_disconnected(&mut self, peer: PeerId) -> Result<(), ()> {
		if self.important_peers.contains(&peer) {
			warn!(target: "sync", "Reserved peer {} disconnected", peer);
		} else {
			debug!(target: "sync", "{} disconnected", peer);
		}

		if let Some(_peer_data) = self.peers.remove(&peer) {
			if let Some(OnBlockData::Import(origin, blocks)) =
				self.chain_sync.peer_disconnected(&peer)
			{
				self.pending_messages
					.push_back(CustomMessageOutcome::BlockImport(origin, blocks));
			}
			self.default_peers_set_no_slot_connected_peers.remove(&peer);
			Ok(())
		} else {
			Err(())
		}
	}

	/// Adjusts the reputation of a node.
	pub fn report_peer(&self, who: PeerId, reputation: sc_peerset::ReputationChange) {
		self.peerset_handle.report_peer(who, reputation)
	}

<<<<<<< HEAD
	/// Must be called in response to a [`CustomMessageOutcome::BlockRequest`] being emitted.
	/// Must contain the same `PeerId` and request that have been emitted.
	pub fn on_block_response(
		&mut self,
		peer_id: PeerId,
		request: BlockRequest<B>,
		response: OpaqueBlockResponse,
	) -> CustomMessageOutcome<B> {
		let blocks = match self.chain_sync.block_response_into_blocks(&request, response) {
			Ok(blocks) => blocks,
			Err(err) => {
				debug!(target: "sync", "Failed to decode block response from {}: {}", peer_id, err);
				self.peerset_handle.report_peer(peer_id, rep::BAD_MESSAGE);
				return CustomMessageOutcome::None;
			},
		};

		let block_response = BlockResponse::<B> { id: request.id, blocks };

		let blocks_range = || match (
			block_response
				.blocks
				.first()
				.and_then(|b| b.header.as_ref().map(|h| h.number())),
			block_response.blocks.last().and_then(|b| b.header.as_ref().map(|h| h.number())),
		) {
			(Some(first), Some(last)) if first != last => format!(" ({}..{})", first, last),
			(Some(first), Some(_)) => format!(" ({})", first),
			_ => Default::default(),
		};
		trace!(target: "sync", "BlockResponse {} from {} with {} blocks {}",
			block_response.id,
			peer_id,
			block_response.blocks.len(),
			blocks_range(),
		);

		if request.fields == BlockAttributes::JUSTIFICATION {
			match self.chain_sync.on_block_justification(peer_id, block_response) {
				Ok(OnBlockJustification::Nothing) => CustomMessageOutcome::None,
				Ok(OnBlockJustification::Import { peer, hash, number, justifications }) => {
					CustomMessageOutcome::JustificationImport(peer, hash, number, justifications)
				},
				Err(BadPeer(id, repu)) => {
					self.behaviour.disconnect_peer(&id, HARDCODED_PEERSETS_SYNC);
					self.peerset_handle.report_peer(id, repu);
					CustomMessageOutcome::None
				},
			}
		} else {
			match self.chain_sync.on_block_data(&peer_id, Some(request), block_response) {
				Ok(OnBlockData::Import(origin, blocks)) => {
					CustomMessageOutcome::BlockImport(origin, blocks)
				},
				Ok(OnBlockData::Request(peer, req)) => {
					prepare_block_request(self.chain_sync.as_ref(), &mut self.peers, peer, req)
				},
				Ok(OnBlockData::Continue) => CustomMessageOutcome::None,
				Err(BadPeer(id, repu)) => {
					self.behaviour.disconnect_peer(&id, HARDCODED_PEERSETS_SYNC);
					self.peerset_handle.report_peer(id, repu);
					CustomMessageOutcome::None
				},
			}
		}
	}

	/// Must be called in response to a [`CustomMessageOutcome::StateRequest`] being emitted.
	/// Must contain the same `PeerId` and request that have been emitted.
	pub fn on_state_response(
		&mut self,
		peer_id: PeerId,
		response: OpaqueStateResponse,
	) -> CustomMessageOutcome<B> {
		match self.chain_sync.on_state_data(&peer_id, response) {
			Ok(OnStateData::Import(origin, block)) => {
				CustomMessageOutcome::BlockImport(origin, vec![block])
			},
			Ok(OnStateData::Continue) => CustomMessageOutcome::None,
			Err(BadPeer(id, repu)) => {
				self.behaviour.disconnect_peer(&id, HARDCODED_PEERSETS_SYNC);
				self.peerset_handle.report_peer(id, repu);
				CustomMessageOutcome::None
			},
		}
	}

	/// Must be called in response to a [`CustomMessageOutcome::WarpSyncRequest`] being emitted.
	/// Must contain the same `PeerId` and request that have been emitted.
	pub fn on_warp_sync_response(
		&mut self,
		peer_id: PeerId,
		response: EncodedProof,
	) -> CustomMessageOutcome<B> {
		match self.chain_sync.on_warp_sync_data(&peer_id, response) {
			Ok(()) => CustomMessageOutcome::None,
			Err(BadPeer(id, repu)) => {
				self.behaviour.disconnect_peer(&id, HARDCODED_PEERSETS_SYNC);
				self.peerset_handle.report_peer(id, repu);
				CustomMessageOutcome::None
			},
		}
	}

=======
>>>>>>> 992601b0
	/// Perform time based maintenance.
	///
	/// > **Note**: This method normally doesn't have to be called except for testing purposes.
	pub fn tick(&mut self) {
		self.report_metrics()
	}

	/// Called on the first connection between two peers on the default set, after their exchange
	/// of handshake.
	///
	/// Returns `Ok` if the handshake is accepted and the peer added to the list of peers we sync
	/// from.
	fn on_sync_peer_connected(
		&mut self,
		who: PeerId,
		status: BlockAnnouncesHandshake<B>,
	) -> Result<(), ()> {
		trace!(target: "sync", "New peer {} {:?}", who, status);

		if self.peers.contains_key(&who) {
			error!(target: "sync", "Called on_sync_peer_connected with already connected peer {}", who);
			debug_assert!(false);
			return Err(());
		}

		if status.genesis_hash != self.genesis_hash {
			log!(
				target: "sync",
				if self.important_peers.contains(&who) { Level::Warn } else { Level::Debug },
				"Peer is on different chain (our genesis: {} theirs: {})",
				self.genesis_hash, status.genesis_hash
			);
			self.peerset_handle.report_peer(who, rep::GENESIS_MISMATCH);
			self.behaviour.disconnect_peer(&who, HARDCODED_PEERSETS_SYNC);

			if self.boot_node_ids.contains(&who) {
				error!(
					target: "sync",
					"Bootnode with peer id `{}` is on a different chain (our genesis: {} theirs: {})",
					who,
					self.genesis_hash,
					status.genesis_hash,
				);
			}

			return Err(());
		}

		if self.roles.is_light() {
			// we're not interested in light peers
			if status.roles.is_light() {
				debug!(target: "sync", "Peer {} is unable to serve light requests", who);
				self.peerset_handle.report_peer(who, rep::BAD_ROLE);
				self.behaviour.disconnect_peer(&who, HARDCODED_PEERSETS_SYNC);
				return Err(());
			}

			// we don't interested in peers that are far behind us
			let self_best_block = self.chain.info().best_number;
			let blocks_difference = self_best_block
				.checked_sub(&status.best_number)
				.unwrap_or_else(Zero::zero)
				.saturated_into::<u64>();
			if blocks_difference > LIGHT_MAXIMAL_BLOCKS_DIFFERENCE {
				debug!(target: "sync", "Peer {} is far behind us and will unable to serve light requests", who);
				self.peerset_handle.report_peer(who, rep::PEER_BEHIND_US_LIGHT);
				self.behaviour.disconnect_peer(&who, HARDCODED_PEERSETS_SYNC);
				return Err(());
			}
		}

		let no_slot_peer = self.default_peers_set_no_slot_peers.contains(&who);
		let this_peer_reserved_slot: usize = if no_slot_peer { 1 } else { 0 };

		if status.roles.is_full()
			&& self.chain_sync.num_peers()
				>= self.default_peers_set_num_full
					+ self.default_peers_set_no_slot_connected_peers.len()
					+ this_peer_reserved_slot
		{
			debug!(target: "sync", "Too many full nodes, rejecting {}", who);
			self.behaviour.disconnect_peer(&who, HARDCODED_PEERSETS_SYNC);
			return Err(());
		}

		if status.roles.is_light()
			&& (self.peers.len() - self.chain_sync.num_peers()) >= self.default_peers_set_num_light
		{
			// Make sure that not all slots are occupied by light clients.
			debug!(target: "sync", "Too many light nodes, rejecting {}", who);
			self.behaviour.disconnect_peer(&who, HARDCODED_PEERSETS_SYNC);
			return Err(());
		}

		let peer = Peer {
			info: PeerInfo {
				roles: status.roles,
				best_hash: status.best_hash,
				best_number: status.best_number,
			},
			known_blocks: LruHashSet::new(
				NonZeroUsize::new(MAX_KNOWN_BLOCKS).expect("Constant is nonzero"),
			),
		};

		let req = if peer.info.roles.is_full() {
			match self.chain_sync.new_peer(who, peer.info.best_hash, peer.info.best_number) {
				Ok(req) => req,
				Err(BadPeer(id, repu)) => {
					self.behaviour.disconnect_peer(&id, HARDCODED_PEERSETS_SYNC);
					self.peerset_handle.report_peer(id, repu);
					return Err(());
				},
			}
		} else {
			None
		};

		debug!(target: "sync", "Connected {}", who);

		self.peers.insert(who, peer);
		if no_slot_peer {
			self.default_peers_set_no_slot_connected_peers.insert(who);
		}
		self.pending_messages
			.push_back(CustomMessageOutcome::PeerNewBest(who, status.best_number));

		if let Some(req) = req {
			self.chain_sync.send_block_request(who, req);
		}

		Ok(())
	}

	/// Make sure an important block is propagated to peers.
	///
	/// In chain-based consensus, we often need to make sure non-best forks are
	/// at least temporarily synced.
	pub fn announce_block(&mut self, hash: B::Hash, data: Option<Vec<u8>>) {
		let header = match self.chain.header(BlockId::Hash(hash)) {
			Ok(Some(header)) => header,
			Ok(None) => {
				warn!("Trying to announce unknown block: {}", hash);
				return;
			},
			Err(e) => {
				warn!("Error reading block header {}: {}", hash, e);
				return;
			},
		};

		// don't announce genesis block since it will be ignored
		if header.number().is_zero() {
			return;
		}

		let is_best = self.chain.info().best_hash == hash;
		debug!(target: "sync", "Reannouncing block {:?} is_best: {}", hash, is_best);

		let data = data
			.or_else(|| self.block_announce_data_cache.get(&hash).cloned())
			.unwrap_or_default();

		for (who, ref mut peer) in self.peers.iter_mut() {
			let inserted = peer.known_blocks.insert(hash);
			if inserted {
				trace!(target: "sync", "Announcing block {:?} to {}", hash, who);
				let message = BlockAnnounce {
					header: header.clone(),
					state: if is_best { Some(BlockState::Best) } else { Some(BlockState::Normal) },
					data: Some(data.clone()),
				};

				self.behaviour
					.write_notification(who, HARDCODED_PEERSETS_SYNC, message.encode());
			}
		}
	}

	/// Push a block announce validation.
	///
	/// It is required that [`ChainSync::poll_block_announce_validation`] is
	/// called later to check for finished validations. The result of the validation
	/// needs to be passed to [`Protocol::process_block_announce_validation_result`]
	/// to finish the processing.
	///
	/// # Note
	///
	/// This will internally create a future, but this future will not be registered
	/// in the task before being polled once. So, it is required to call
	/// [`ChainSync::poll_block_announce_validation`] to ensure that the future is
	/// registered properly and will wake up the task when being ready.
	fn push_block_announce_validation(&mut self, who: PeerId, announce: BlockAnnounce<B::Header>) {
		let hash = announce.header.hash();

		let peer = match self.peers.get_mut(&who) {
			Some(p) => p,
			None => {
				log::error!(target: "sync", "Received block announce from disconnected peer {}", who);
				debug_assert!(false);
				return;
			},
		};

		peer.known_blocks.insert(hash);

		let is_best = match announce.state.unwrap_or(BlockState::Best) {
			BlockState::Best => true,
			BlockState::Normal => false,
		};

		if peer.info.roles.is_full() {
			self.chain_sync.push_block_announce_validation(who, hash, announce, is_best);
		}
	}

	/// Process the result of the block announce validation.
	fn process_block_announce_validation_result(
		&mut self,
		validation_result: PollBlockAnnounceValidation<B::Header>,
	) -> CustomMessageOutcome<B> {
		let (header, is_best, who) = match validation_result {
			PollBlockAnnounceValidation::Skip => return CustomMessageOutcome::None,
			PollBlockAnnounceValidation::Nothing { is_best, who, announce } => {
				self.update_peer_info(&who);

				if let Some(data) = announce.data {
					if !data.is_empty() {
						self.block_announce_data_cache.put(announce.header.hash(), data);
					}
				}

				// `on_block_announce` returns `OnBlockAnnounce::ImportHeader`
				// when we have all data required to import the block
				// in the BlockAnnounce message. This is only when:
				// 1) we're on light client;
				// AND
				// 2) parent block is already imported and not pruned.
				if is_best {
					return CustomMessageOutcome::PeerNewBest(who, *announce.header.number());
				} else {
					return CustomMessageOutcome::None;
				}
			},
			PollBlockAnnounceValidation::ImportHeader { announce, is_best, who } => {
				self.update_peer_info(&who);

				if let Some(data) = announce.data {
					if !data.is_empty() {
						self.block_announce_data_cache.put(announce.header.hash(), data);
					}
				}

				(announce.header, is_best, who)
			},
			PollBlockAnnounceValidation::Failure { who, disconnect } => {
				if disconnect {
					self.behaviour.disconnect_peer(&who, HARDCODED_PEERSETS_SYNC);
				}

				self.report_peer(who, rep::BAD_BLOCK_ANNOUNCEMENT);
				return CustomMessageOutcome::None;
			},
		};

		let number = *header.number();

		// to import header from announced block let's construct response to request that normally
		// would have been sent over network (but it is not in our case)
		let blocks_to_import = self.chain_sync.on_block_data(
			&who,
			None,
			BlockResponse::<B> {
				id: 0,
				blocks: vec![BlockData::<B> {
					hash: header.hash(),
					header: Some(header),
					body: None,
					indexed_body: None,
					receipt: None,
					message_queue: None,
					justification: None,
					justifications: None,
				}],
			},
		);

		if is_best {
			self.pending_messages.push_back(CustomMessageOutcome::PeerNewBest(who, number));
		}

		match blocks_to_import {
<<<<<<< HEAD
			Ok(OnBlockData::Import(origin, blocks)) => {
				CustomMessageOutcome::BlockImport(origin, blocks)
			},
			Ok(OnBlockData::Request(peer, req)) => {
				prepare_block_request(self.chain_sync.as_ref(), &mut self.peers, peer, req)
=======
			Ok(OnBlockData::Import(origin, blocks)) =>
				CustomMessageOutcome::BlockImport(origin, blocks),
			Ok(OnBlockData::Request(peer, req)) => {
				self.chain_sync.send_block_request(peer, req);
				CustomMessageOutcome::None
>>>>>>> 992601b0
			},
			Ok(OnBlockData::Continue) => CustomMessageOutcome::None,
			Err(BadPeer(id, repu)) => {
				self.behaviour.disconnect_peer(&id, HARDCODED_PEERSETS_SYNC);
				self.peerset_handle.report_peer(id, repu);
				CustomMessageOutcome::None
			},
		}
	}

	/// Call this when a block has been finalized. The sync layer may have some additional
	/// requesting to perform.
	pub fn on_block_finalized(&mut self, hash: B::Hash, header: &B::Header) {
		self.chain_sync.on_block_finalized(&hash, *header.number())
	}

	/// Request a justification for the given block.
	///
	/// Uses `protocol` to queue a new justification request and tries to dispatch all pending
	/// requests.
	pub fn request_justification(&mut self, hash: &B::Hash, number: NumberFor<B>) {
		self.chain_sync.request_justification(hash, number)
	}

	/// Clear all pending justification requests.
	pub fn clear_justification_requests(&mut self) {
		self.chain_sync.clear_justification_requests();
	}

	/// A batch of blocks have been processed, with or without errors.
	/// Call this when a batch of blocks have been processed by the importqueue, with or without
	/// errors.
	pub fn on_blocks_processed(
		&mut self,
		imported: usize,
		count: usize,
		results: Vec<(Result<BlockImportStatus<NumberFor<B>>, BlockImportError>, B::Hash)>,
	) {
		let results = self.chain_sync.on_blocks_processed(imported, count, results);
		for result in results {
			match result {
				Ok((id, req)) => self.chain_sync.send_block_request(id, req),
				Err(BadPeer(id, repu)) => {
					self.behaviour.disconnect_peer(&id, HARDCODED_PEERSETS_SYNC);
					self.peerset_handle.report_peer(id, repu)
				},
			}
		}
	}

	/// Call this when a justification has been processed by the import queue, with or without
	/// errors.
	pub fn justification_import_result(
		&mut self,
		who: PeerId,
		hash: B::Hash,
		number: NumberFor<B>,
		success: bool,
	) {
		self.chain_sync.on_justification_import(hash, number, success);
		if !success {
			info!("💔 Invalid justification provided by {} for #{}", who, hash);
			self.behaviour.disconnect_peer(&who, HARDCODED_PEERSETS_SYNC);
			self.peerset_handle
				.report_peer(who, sc_peerset::ReputationChange::new_fatal("Invalid justification"));
		}
	}

	/// Set whether the syncing peers set is in reserved-only mode.
	pub fn set_reserved_only(&self, reserved_only: bool) {
		self.peerset_handle.set_reserved_only(HARDCODED_PEERSETS_SYNC, reserved_only);
	}

	/// Removes a `PeerId` from the list of reserved peers for syncing purposes.
	pub fn remove_reserved_peer(&self, peer: PeerId) {
		self.peerset_handle.remove_reserved_peer(HARDCODED_PEERSETS_SYNC, peer);
	}

	/// Returns the list of reserved peers.
	pub fn reserved_peers(&self) -> impl Iterator<Item = &PeerId> {
		self.behaviour.reserved_peers(HARDCODED_PEERSETS_SYNC)
	}

	/// Adds a `PeerId` to the list of reserved peers for syncing purposes.
	pub fn add_reserved_peer(&self, peer: PeerId) {
		self.peerset_handle.add_reserved_peer(HARDCODED_PEERSETS_SYNC, peer);
	}

	/// Sets the list of reserved peers for syncing purposes.
	pub fn set_reserved_peers(&self, peers: HashSet<PeerId>) {
		self.peerset_handle.set_reserved_peers(HARDCODED_PEERSETS_SYNC, peers);
	}

	/// Sets the list of reserved peers for the given protocol/peerset.
	pub fn set_reserved_peerset_peers(&self, protocol: ProtocolName, peers: HashSet<PeerId>) {
		if let Some(index) = self.notification_protocols.iter().position(|p| *p == protocol) {
			self.peerset_handle.set_reserved_peers(sc_peerset::SetId::from(index), peers);
		} else {
			error!(
				target: "sub-libp2p",
				"set_reserved_peerset_peers with unknown protocol: {}",
				protocol
			);
		}
	}

	/// Removes a `PeerId` from the list of reserved peers.
	pub fn remove_set_reserved_peer(&self, protocol: ProtocolName, peer: PeerId) {
		if let Some(index) = self.notification_protocols.iter().position(|p| *p == protocol) {
			self.peerset_handle.remove_reserved_peer(sc_peerset::SetId::from(index), peer);
		} else {
			error!(
				target: "sub-libp2p",
				"remove_set_reserved_peer with unknown protocol: {}",
				protocol
			);
		}
	}

	/// Adds a `PeerId` to the list of reserved peers.
	pub fn add_set_reserved_peer(&self, protocol: ProtocolName, peer: PeerId) {
		if let Some(index) = self.notification_protocols.iter().position(|p| *p == protocol) {
			self.peerset_handle.add_reserved_peer(sc_peerset::SetId::from(index), peer);
		} else {
			error!(
				target: "sub-libp2p",
				"add_set_reserved_peer with unknown protocol: {}",
				protocol
			);
		}
	}

	/// Notify the protocol that we have learned about the existence of nodes on the default set.
	///
	/// Can be called multiple times with the same `PeerId`s.
	pub fn add_default_set_discovered_nodes(&mut self, peer_ids: impl Iterator<Item = PeerId>) {
		for peer_id in peer_ids {
			self.peerset_handle.add_to_peers_set(HARDCODED_PEERSETS_SYNC, peer_id);
		}
	}

	/// Add a peer to a peers set.
	pub fn add_to_peers_set(&self, protocol: ProtocolName, peer: PeerId) {
		if let Some(index) = self.notification_protocols.iter().position(|p| *p == protocol) {
			self.peerset_handle.add_to_peers_set(sc_peerset::SetId::from(index), peer);
		} else {
			error!(
				target: "sub-libp2p",
				"add_to_peers_set with unknown protocol: {}",
				protocol
			);
		}
	}

	/// Remove a peer from a peers set.
	pub fn remove_from_peers_set(&self, protocol: ProtocolName, peer: PeerId) {
		if let Some(index) = self.notification_protocols.iter().position(|p| *p == protocol) {
			self.peerset_handle.remove_from_peers_set(sc_peerset::SetId::from(index), peer);
		} else {
			error!(
				target: "sub-libp2p",
				"remove_from_peers_set with unknown protocol: {}",
				protocol
			);
		}
	}

	fn report_metrics(&self) {
		if let Some(metrics) = &self.metrics {
			let n = u64::try_from(self.peers.len()).unwrap_or(std::u64::MAX);
			metrics.peers.set(n);

			let m = self.chain_sync.metrics();

			metrics.fork_targets.set(m.fork_targets.into());
			metrics.queued_blocks.set(m.queued_blocks.into());

			metrics
				.justifications
				.with_label_values(&["pending"])
				.set(m.justifications.pending_requests.into());
			metrics
				.justifications
				.with_label_values(&["active"])
				.set(m.justifications.active_requests.into());
			metrics
				.justifications
				.with_label_values(&["failed"])
				.set(m.justifications.failed_requests.into());
			metrics
				.justifications
				.with_label_values(&["importing"])
				.set(m.justifications.importing_requests.into());
		}
	}
}

/// Outcome of an incoming custom message.
#[derive(Debug)]
#[must_use]
pub enum CustomMessageOutcome<B: BlockT> {
	BlockImport(BlockOrigin, Vec<IncomingBlock<B>>),
	JustificationImport(RuntimeOrigin, B::Hash, NumberFor<B>, Justifications),
	/// Notification protocols have been opened with a remote.
	NotificationStreamOpened {
		remote: PeerId,
		protocol: ProtocolName,
		/// See [`crate::Event::NotificationStreamOpened::negotiated_fallback`].
		negotiated_fallback: Option<ProtocolName>,
		roles: Roles,
		notifications_sink: NotificationsSink,
	},
	/// The [`NotificationsSink`] of some notification protocols need an update.
	NotificationStreamReplaced {
		remote: PeerId,
		protocol: ProtocolName,
		notifications_sink: NotificationsSink,
	},
	/// Notification protocols have been closed with a remote.
	NotificationStreamClosed {
		remote: PeerId,
		protocol: ProtocolName,
	},
	/// Messages have been received on one or more notifications protocols.
	NotificationsReceived {
		remote: PeerId,
		messages: Vec<(ProtocolName, Bytes)>,
	},
	/// Peer has a reported a new head of chain.
	PeerNewBest(PeerId, NumberFor<B>),
	/// Now connected to a new peer for syncing purposes.
	SyncConnected(PeerId),
	/// No longer connected to a peer for syncing purposes.
	SyncDisconnected(PeerId),
	None,
}

impl<B, Client> NetworkBehaviour for Protocol<B, Client>
where
	B: BlockT,
	Client: HeaderBackend<B> + 'static,
{
	type ConnectionHandler = <Notifications as NetworkBehaviour>::ConnectionHandler;
	type OutEvent = CustomMessageOutcome<B>;

	fn new_handler(&mut self) -> Self::ConnectionHandler {
		self.behaviour.new_handler()
	}

	fn addresses_of_peer(&mut self, peer_id: &PeerId) -> Vec<Multiaddr> {
		self.behaviour.addresses_of_peer(peer_id)
	}

	fn inject_connection_established(
		&mut self,
		peer_id: &PeerId,
		conn: &ConnectionId,
		endpoint: &ConnectedPoint,
		failed_addresses: Option<&Vec<Multiaddr>>,
		other_established: usize,
	) {
		self.behaviour.inject_connection_established(
			peer_id,
			conn,
			endpoint,
			failed_addresses,
			other_established,
		)
	}

	fn inject_connection_closed(
		&mut self,
		peer_id: &PeerId,
		conn: &ConnectionId,
		endpoint: &ConnectedPoint,
		handler: <Self::ConnectionHandler as IntoConnectionHandler>::Handler,
		remaining_established: usize,
	) {
		self.behaviour.inject_connection_closed(
			peer_id,
			conn,
			endpoint,
			handler,
			remaining_established,
		)
	}

	fn inject_event(
		&mut self,
		peer_id: PeerId,
		connection: ConnectionId,
		event: <<Self::ConnectionHandler as IntoConnectionHandler>::Handler as ConnectionHandler>::OutEvent,
	) {
		self.behaviour.inject_event(peer_id, connection, event)
	}

	fn poll(
		&mut self,
		cx: &mut std::task::Context,
		params: &mut impl PollParameters,
	) -> Poll<NetworkBehaviourAction<Self::OutEvent, Self::ConnectionHandler>> {
		if let Some(message) = self.pending_messages.pop_front() {
			return Poll::Ready(NetworkBehaviourAction::GenerateEvent(message));
		}

<<<<<<< HEAD
		// Check for finished outgoing requests.
		let mut finished_block_requests = Vec::new();
		let mut finished_state_requests = Vec::new();
		let mut finished_warp_sync_requests = Vec::new();
		for (id, peer) in self.peers.iter_mut() {
			if let Peer { request: Some((_, pending_response)), .. } = peer {
				match pending_response.poll_unpin(cx) {
					Poll::Ready(Ok(Ok(resp))) => {
						let (req, _) = peer.request.take().unwrap();
						match req {
							PeerRequest::Block(req) => {
								let response =
									match self.chain_sync.decode_block_response(&resp[..]) {
										Ok(proto) => proto,
										Err(e) => {
											debug!(
												target: "sync",
												"Failed to decode block response from peer {:?}: {:?}.",
												id,
												e
											);
											self.peerset_handle.report_peer(*id, rep::BAD_MESSAGE);
											self.behaviour
												.disconnect_peer(id, HARDCODED_PEERSETS_SYNC);
											continue;
										},
									};

								finished_block_requests.push((*id, req, response));
							},
							PeerRequest::State => {
								let response =
									match self.chain_sync.decode_state_response(&resp[..]) {
										Ok(proto) => proto,
										Err(e) => {
											debug!(
												target: "sync",
												"Failed to decode state response from peer {:?}: {:?}.",
												id,
												e
											);
											self.peerset_handle.report_peer(*id, rep::BAD_MESSAGE);
											self.behaviour
												.disconnect_peer(id, HARDCODED_PEERSETS_SYNC);
											continue;
										},
									};

								finished_state_requests.push((*id, response));
							},
							PeerRequest::WarpProof => {
								finished_warp_sync_requests.push((*id, resp));
							},
						}
					},
					Poll::Ready(Ok(Err(e))) => {
						peer.request.take();
						debug!(target: "sync", "Request to peer {:?} failed: {:?}.", id, e);

						match e {
							RequestFailure::Network(OutboundFailure::Timeout) => {
								self.peerset_handle.report_peer(*id, rep::TIMEOUT);
								self.behaviour.disconnect_peer(id, HARDCODED_PEERSETS_SYNC);
							},
							RequestFailure::Network(OutboundFailure::UnsupportedProtocols) => {
								self.peerset_handle.report_peer(*id, rep::BAD_PROTOCOL);
								self.behaviour.disconnect_peer(id, HARDCODED_PEERSETS_SYNC);
							},
							RequestFailure::Network(OutboundFailure::DialFailure) => {
								self.behaviour.disconnect_peer(id, HARDCODED_PEERSETS_SYNC);
							},
							RequestFailure::Refused => {
								self.peerset_handle.report_peer(*id, rep::REFUSED);
								self.behaviour.disconnect_peer(id, HARDCODED_PEERSETS_SYNC);
							},
							RequestFailure::Network(OutboundFailure::ConnectionClosed)
							| RequestFailure::NotConnected => {
								self.behaviour.disconnect_peer(id, HARDCODED_PEERSETS_SYNC);
							},
							RequestFailure::UnknownProtocol => {
								debug_assert!(
									false,
									"Block request protocol should always be known."
								);
							},
							RequestFailure::Obsolete => {
								debug_assert!(
									false,
									"Can not receive `RequestFailure::Obsolete` after dropping the \
									 response receiver.",
								);
							},
						}
					},
					Poll::Ready(Err(oneshot::Canceled)) => {
						peer.request.take();
						trace!(
							target: "sync",
							"Request to peer {:?} failed due to oneshot being canceled.",
							id,
						);
						self.behaviour.disconnect_peer(id, HARDCODED_PEERSETS_SYNC);
					},
					Poll::Pending => {},
				}
			}
		}
		for (id, req, response) in finished_block_requests {
			let ev = self.on_block_response(id, req, response);
			self.pending_messages.push_back(ev);
		}
		for (id, response) in finished_state_requests {
			let ev = self.on_state_response(id, response);
			self.pending_messages.push_back(ev);
		}
		for (id, response) in finished_warp_sync_requests {
			let ev = self.on_warp_sync_response(id, EncodedProof(response));
			self.pending_messages.push_back(ev);
		}

		while let Poll::Ready(Some(())) = self.tick_timeout.poll_next_unpin(cx) {
			self.tick();
		}

		for (id, request) in self
			.chain_sync
			.block_requests()
			.map(|(peer_id, request)| (peer_id, request))
			.collect::<Vec<_>>()
		{
			let event =
				prepare_block_request(self.chain_sync.as_ref(), &mut self.peers, id, request);
			self.pending_messages.push_back(event);
		}
		if let Some((id, request)) = self.chain_sync.state_request() {
			let event = prepare_state_request(&mut self.peers, id, request);
			self.pending_messages.push_back(event);
		}
		for (id, request) in self.chain_sync.justification_requests().collect::<Vec<_>>() {
			let event =
				prepare_block_request(self.chain_sync.as_ref(), &mut self.peers, id, request);
			self.pending_messages.push_back(event);
		}
		if let Some((id, request)) = self.chain_sync.warp_sync_request() {
			let event = prepare_warp_sync_request(&mut self.peers, id, request);
			self.pending_messages.push_back(event);
		}

=======
>>>>>>> 992601b0
		// Advance the state of `ChainSync`
		//
		// Process any received requests received from `NetworkService` and
		// check if there is any block announcement validation finished.
		while let Poll::Ready(result) = self.chain_sync.poll(cx) {
			match result {
				PollResult::Import(import) => self.pending_messages.push_back(match import {
					ImportResult::BlockImport(origin, blocks) =>
						CustomMessageOutcome::BlockImport(origin, blocks),
					ImportResult::JustificationImport(origin, hash, number, justifications) =>
						CustomMessageOutcome::JustificationImport(
							origin,
							hash,
							number,
							justifications,
						),
				}),
				PollResult::Announce(announce) =>
					match self.process_block_announce_validation_result(announce) {
						CustomMessageOutcome::None => {},
						outcome => self.pending_messages.push_back(outcome),
					},
			}
		}

		while let Poll::Ready(Some(())) = self.tick_timeout.poll_next_unpin(cx) {
			self.tick();
		}

		if let Some(message) = self.pending_messages.pop_front() {
			return Poll::Ready(NetworkBehaviourAction::GenerateEvent(message));
		}

		let event = match self.behaviour.poll(cx, params) {
			Poll::Pending => return Poll::Pending,
			Poll::Ready(NetworkBehaviourAction::GenerateEvent(ev)) => ev,
			Poll::Ready(NetworkBehaviourAction::Dial { opts, handler }) => {
				return Poll::Ready(NetworkBehaviourAction::Dial { opts, handler })
			},
			Poll::Ready(NetworkBehaviourAction::NotifyHandler { peer_id, handler, event }) => {
				return Poll::Ready(NetworkBehaviourAction::NotifyHandler {
					peer_id,
					handler,
					event,
				})
			},
			Poll::Ready(NetworkBehaviourAction::ReportObservedAddr { address, score }) => {
				return Poll::Ready(NetworkBehaviourAction::ReportObservedAddr { address, score })
			},
			Poll::Ready(NetworkBehaviourAction::CloseConnection { peer_id, connection }) => {
				return Poll::Ready(NetworkBehaviourAction::CloseConnection { peer_id, connection })
			},
		};

		let outcome = match event {
			NotificationsOut::CustomProtocolOpen {
				peer_id,
				set_id,
				received_handshake,
				notifications_sink,
				negotiated_fallback,
			} => {
				// Set number 0 is hardcoded the default set of peers we sync from.
				if set_id == HARDCODED_PEERSETS_SYNC {
					// `received_handshake` can be either a `Status` message if received from the
					// legacy substream ,or a `BlockAnnouncesHandshake` if received from the block
					// announces substream.
					match <Message<B> as DecodeAll>::decode_all(&mut &received_handshake[..]) {
						Ok(GenericMessage::Status(handshake)) => {
							let handshake = BlockAnnouncesHandshake {
								roles: handshake.roles,
								best_number: handshake.best_number,
								best_hash: handshake.best_hash,
								genesis_hash: handshake.genesis_hash,
							};

							if self.on_sync_peer_connected(peer_id, handshake).is_ok() {
								CustomMessageOutcome::SyncConnected(peer_id)
							} else {
								CustomMessageOutcome::None
							}
						},
						Ok(msg) => {
							debug!(
								target: "sync",
								"Expected Status message from {}, but got {:?}",
								peer_id,
								msg,
							);
							self.peerset_handle.report_peer(peer_id, rep::BAD_MESSAGE);
							CustomMessageOutcome::None
						},
						Err(err) => {
							match <BlockAnnouncesHandshake<B> as DecodeAll>::decode_all(
								&mut &received_handshake[..],
							) {
								Ok(handshake) => {
									if self.on_sync_peer_connected(peer_id, handshake).is_ok() {
										CustomMessageOutcome::SyncConnected(peer_id)
									} else {
										CustomMessageOutcome::None
									}
								},
								Err(err2) => {
									debug!(
										target: "sync",
										"Couldn't decode handshake sent by {}: {:?}: {} & {}",
										peer_id,
										received_handshake,
										err,
										err2,
									);
									self.peerset_handle.report_peer(peer_id, rep::BAD_MESSAGE);
									CustomMessageOutcome::None
								},
							}
						},
					}
				} else {
					match (
						Roles::decode_all(&mut &received_handshake[..]),
						self.peers.get(&peer_id),
					) {
						(Ok(roles), _) => CustomMessageOutcome::NotificationStreamOpened {
							remote: peer_id,
							protocol: self.notification_protocols[usize::from(set_id)].clone(),
							negotiated_fallback,
							roles,
							notifications_sink,
						},
						(Err(_), Some(peer)) if received_handshake.is_empty() => {
							// As a convenience, we allow opening substreams for "external"
							// notification protocols with an empty handshake. This fetches the
							// roles from the locally-known roles.
							// TODO: remove this after https://github.com/paritytech/substrate/issues/5685
							CustomMessageOutcome::NotificationStreamOpened {
								remote: peer_id,
								protocol: self.notification_protocols[usize::from(set_id)].clone(),
								negotiated_fallback,
								roles: peer.info.roles,
								notifications_sink,
							}
						},
						(Err(err), _) => {
							debug!(target: "sync", "Failed to parse remote handshake: {}", err);
							self.bad_handshake_substreams.insert((peer_id, set_id));
							self.behaviour.disconnect_peer(&peer_id, set_id);
							self.peerset_handle.report_peer(peer_id, rep::BAD_MESSAGE);
							CustomMessageOutcome::None
						},
					}
				}
			},
			NotificationsOut::CustomProtocolReplaced { peer_id, notifications_sink, set_id } => {
				if set_id == HARDCODED_PEERSETS_SYNC
					|| self.bad_handshake_substreams.contains(&(peer_id, set_id))
				{
					CustomMessageOutcome::None
				} else {
					CustomMessageOutcome::NotificationStreamReplaced {
						remote: peer_id,
						protocol: self.notification_protocols[usize::from(set_id)].clone(),
						notifications_sink,
					}
				}
			},
			NotificationsOut::CustomProtocolClosed { peer_id, set_id } => {
				// Set number 0 is hardcoded the default set of peers we sync from.
				if set_id == HARDCODED_PEERSETS_SYNC {
					if self.on_sync_peer_disconnected(peer_id).is_ok() {
						CustomMessageOutcome::SyncDisconnected(peer_id)
					} else {
						log::trace!(
							target: "sync",
							"Disconnected peer which had earlier been refused by on_sync_peer_connected {}",
							peer_id
						);
						CustomMessageOutcome::None
					}
				} else if self.bad_handshake_substreams.remove(&(peer_id, set_id)) {
					// The substream that has just been closed had been opened with a bad
					// handshake. The outer layers have never received an opening event about this
					// substream, and consequently shouldn't receive a closing event either.
					CustomMessageOutcome::None
				} else {
					CustomMessageOutcome::NotificationStreamClosed {
						remote: peer_id,
						protocol: self.notification_protocols[usize::from(set_id)].clone(),
					}
				}
			},
			NotificationsOut::Notification { peer_id, set_id, message } => match set_id {
				HARDCODED_PEERSETS_SYNC if self.peers.contains_key(&peer_id) => {
					if let Ok(announce) = BlockAnnounce::decode(&mut message.as_ref()) {
						self.push_block_announce_validation(peer_id, announce);

						// Make sure that the newly added block announce validation future was
						// polled once to be registered in the task.
						if let Poll::Ready(res) = self.chain_sync.poll_block_announce_validation(cx)
						{
							self.process_block_announce_validation_result(res)
						} else {
							CustomMessageOutcome::None
						}
					} else {
						warn!(target: "sub-libp2p", "Failed to decode block announce");
						CustomMessageOutcome::None
					}
				},
				HARDCODED_PEERSETS_SYNC => {
					trace!(
						target: "sync",
						"Received sync for peer earlier refused by sync layer: {}",
						peer_id
					);
					CustomMessageOutcome::None
				},
				_ if self.bad_handshake_substreams.contains(&(peer_id, set_id)) => {
					CustomMessageOutcome::None
				},
				_ => {
					let protocol_name = self.notification_protocols[usize::from(set_id)].clone();
					CustomMessageOutcome::NotificationsReceived {
						remote: peer_id,
						messages: vec![(protocol_name, message.freeze())],
					}
				},
			},
		};

		if !matches!(outcome, CustomMessageOutcome::<B>::None) {
			return Poll::Ready(NetworkBehaviourAction::GenerateEvent(outcome));
		}

		if let Some(message) = self.pending_messages.pop_front() {
			return Poll::Ready(NetworkBehaviourAction::GenerateEvent(message));
		}

		// This block can only be reached if an event was pulled from the behaviour and that
		// resulted in `CustomMessageOutcome::None`. Since there might be another pending
		// message from the behaviour, the task is scheduled again.
		cx.waker().wake_by_ref();
		Poll::Pending
	}

	fn inject_dial_failure(
		&mut self,
		peer_id: Option<PeerId>,
		handler: Self::ConnectionHandler,
		error: &libp2p::swarm::DialError,
	) {
		self.behaviour.inject_dial_failure(peer_id, handler, error);
	}

	fn inject_new_listener(&mut self, id: ListenerId) {
		self.behaviour.inject_new_listener(id)
	}

	fn inject_new_listen_addr(&mut self, id: ListenerId, addr: &Multiaddr) {
		self.behaviour.inject_new_listen_addr(id, addr)
	}

	fn inject_expired_listen_addr(&mut self, id: ListenerId, addr: &Multiaddr) {
		self.behaviour.inject_expired_listen_addr(id, addr)
	}

	fn inject_new_external_addr(&mut self, addr: &Multiaddr) {
		self.behaviour.inject_new_external_addr(addr)
	}

	fn inject_expired_external_addr(&mut self, addr: &Multiaddr) {
		self.behaviour.inject_expired_external_addr(addr)
	}

	fn inject_listener_error(&mut self, id: ListenerId, err: &(dyn std::error::Error + 'static)) {
		self.behaviour.inject_listener_error(id, err);
	}

	fn inject_listener_closed(&mut self, id: ListenerId, reason: Result<(), &io::Error>) {
		self.behaviour.inject_listener_closed(id, reason);
	}
}<|MERGE_RESOLUTION|>--- conflicted
+++ resolved
@@ -499,113 +499,6 @@
 		self.peerset_handle.report_peer(who, reputation)
 	}
 
-<<<<<<< HEAD
-	/// Must be called in response to a [`CustomMessageOutcome::BlockRequest`] being emitted.
-	/// Must contain the same `PeerId` and request that have been emitted.
-	pub fn on_block_response(
-		&mut self,
-		peer_id: PeerId,
-		request: BlockRequest<B>,
-		response: OpaqueBlockResponse,
-	) -> CustomMessageOutcome<B> {
-		let blocks = match self.chain_sync.block_response_into_blocks(&request, response) {
-			Ok(blocks) => blocks,
-			Err(err) => {
-				debug!(target: "sync", "Failed to decode block response from {}: {}", peer_id, err);
-				self.peerset_handle.report_peer(peer_id, rep::BAD_MESSAGE);
-				return CustomMessageOutcome::None;
-			},
-		};
-
-		let block_response = BlockResponse::<B> { id: request.id, blocks };
-
-		let blocks_range = || match (
-			block_response
-				.blocks
-				.first()
-				.and_then(|b| b.header.as_ref().map(|h| h.number())),
-			block_response.blocks.last().and_then(|b| b.header.as_ref().map(|h| h.number())),
-		) {
-			(Some(first), Some(last)) if first != last => format!(" ({}..{})", first, last),
-			(Some(first), Some(_)) => format!(" ({})", first),
-			_ => Default::default(),
-		};
-		trace!(target: "sync", "BlockResponse {} from {} with {} blocks {}",
-			block_response.id,
-			peer_id,
-			block_response.blocks.len(),
-			blocks_range(),
-		);
-
-		if request.fields == BlockAttributes::JUSTIFICATION {
-			match self.chain_sync.on_block_justification(peer_id, block_response) {
-				Ok(OnBlockJustification::Nothing) => CustomMessageOutcome::None,
-				Ok(OnBlockJustification::Import { peer, hash, number, justifications }) => {
-					CustomMessageOutcome::JustificationImport(peer, hash, number, justifications)
-				},
-				Err(BadPeer(id, repu)) => {
-					self.behaviour.disconnect_peer(&id, HARDCODED_PEERSETS_SYNC);
-					self.peerset_handle.report_peer(id, repu);
-					CustomMessageOutcome::None
-				},
-			}
-		} else {
-			match self.chain_sync.on_block_data(&peer_id, Some(request), block_response) {
-				Ok(OnBlockData::Import(origin, blocks)) => {
-					CustomMessageOutcome::BlockImport(origin, blocks)
-				},
-				Ok(OnBlockData::Request(peer, req)) => {
-					prepare_block_request(self.chain_sync.as_ref(), &mut self.peers, peer, req)
-				},
-				Ok(OnBlockData::Continue) => CustomMessageOutcome::None,
-				Err(BadPeer(id, repu)) => {
-					self.behaviour.disconnect_peer(&id, HARDCODED_PEERSETS_SYNC);
-					self.peerset_handle.report_peer(id, repu);
-					CustomMessageOutcome::None
-				},
-			}
-		}
-	}
-
-	/// Must be called in response to a [`CustomMessageOutcome::StateRequest`] being emitted.
-	/// Must contain the same `PeerId` and request that have been emitted.
-	pub fn on_state_response(
-		&mut self,
-		peer_id: PeerId,
-		response: OpaqueStateResponse,
-	) -> CustomMessageOutcome<B> {
-		match self.chain_sync.on_state_data(&peer_id, response) {
-			Ok(OnStateData::Import(origin, block)) => {
-				CustomMessageOutcome::BlockImport(origin, vec![block])
-			},
-			Ok(OnStateData::Continue) => CustomMessageOutcome::None,
-			Err(BadPeer(id, repu)) => {
-				self.behaviour.disconnect_peer(&id, HARDCODED_PEERSETS_SYNC);
-				self.peerset_handle.report_peer(id, repu);
-				CustomMessageOutcome::None
-			},
-		}
-	}
-
-	/// Must be called in response to a [`CustomMessageOutcome::WarpSyncRequest`] being emitted.
-	/// Must contain the same `PeerId` and request that have been emitted.
-	pub fn on_warp_sync_response(
-		&mut self,
-		peer_id: PeerId,
-		response: EncodedProof,
-	) -> CustomMessageOutcome<B> {
-		match self.chain_sync.on_warp_sync_data(&peer_id, response) {
-			Ok(()) => CustomMessageOutcome::None,
-			Err(BadPeer(id, repu)) => {
-				self.behaviour.disconnect_peer(&id, HARDCODED_PEERSETS_SYNC);
-				self.peerset_handle.report_peer(id, repu);
-				CustomMessageOutcome::None
-			},
-		}
-	}
-
-=======
->>>>>>> 992601b0
 	/// Perform time based maintenance.
 	///
 	/// > **Note**: This method normally doesn't have to be called except for testing purposes.
@@ -898,19 +791,11 @@
 		}
 
 		match blocks_to_import {
-<<<<<<< HEAD
-			Ok(OnBlockData::Import(origin, blocks)) => {
-				CustomMessageOutcome::BlockImport(origin, blocks)
-			},
-			Ok(OnBlockData::Request(peer, req)) => {
-				prepare_block_request(self.chain_sync.as_ref(), &mut self.peers, peer, req)
-=======
 			Ok(OnBlockData::Import(origin, blocks)) =>
 				CustomMessageOutcome::BlockImport(origin, blocks),
 			Ok(OnBlockData::Request(peer, req)) => {
 				self.chain_sync.send_block_request(peer, req);
 				CustomMessageOutcome::None
->>>>>>> 992601b0
 			},
 			Ok(OnBlockData::Continue) => CustomMessageOutcome::None,
 			Err(BadPeer(id, repu)) => {
@@ -1216,157 +1101,6 @@
 			return Poll::Ready(NetworkBehaviourAction::GenerateEvent(message));
 		}
 
-<<<<<<< HEAD
-		// Check for finished outgoing requests.
-		let mut finished_block_requests = Vec::new();
-		let mut finished_state_requests = Vec::new();
-		let mut finished_warp_sync_requests = Vec::new();
-		for (id, peer) in self.peers.iter_mut() {
-			if let Peer { request: Some((_, pending_response)), .. } = peer {
-				match pending_response.poll_unpin(cx) {
-					Poll::Ready(Ok(Ok(resp))) => {
-						let (req, _) = peer.request.take().unwrap();
-						match req {
-							PeerRequest::Block(req) => {
-								let response =
-									match self.chain_sync.decode_block_response(&resp[..]) {
-										Ok(proto) => proto,
-										Err(e) => {
-											debug!(
-												target: "sync",
-												"Failed to decode block response from peer {:?}: {:?}.",
-												id,
-												e
-											);
-											self.peerset_handle.report_peer(*id, rep::BAD_MESSAGE);
-											self.behaviour
-												.disconnect_peer(id, HARDCODED_PEERSETS_SYNC);
-											continue;
-										},
-									};
-
-								finished_block_requests.push((*id, req, response));
-							},
-							PeerRequest::State => {
-								let response =
-									match self.chain_sync.decode_state_response(&resp[..]) {
-										Ok(proto) => proto,
-										Err(e) => {
-											debug!(
-												target: "sync",
-												"Failed to decode state response from peer {:?}: {:?}.",
-												id,
-												e
-											);
-											self.peerset_handle.report_peer(*id, rep::BAD_MESSAGE);
-											self.behaviour
-												.disconnect_peer(id, HARDCODED_PEERSETS_SYNC);
-											continue;
-										},
-									};
-
-								finished_state_requests.push((*id, response));
-							},
-							PeerRequest::WarpProof => {
-								finished_warp_sync_requests.push((*id, resp));
-							},
-						}
-					},
-					Poll::Ready(Ok(Err(e))) => {
-						peer.request.take();
-						debug!(target: "sync", "Request to peer {:?} failed: {:?}.", id, e);
-
-						match e {
-							RequestFailure::Network(OutboundFailure::Timeout) => {
-								self.peerset_handle.report_peer(*id, rep::TIMEOUT);
-								self.behaviour.disconnect_peer(id, HARDCODED_PEERSETS_SYNC);
-							},
-							RequestFailure::Network(OutboundFailure::UnsupportedProtocols) => {
-								self.peerset_handle.report_peer(*id, rep::BAD_PROTOCOL);
-								self.behaviour.disconnect_peer(id, HARDCODED_PEERSETS_SYNC);
-							},
-							RequestFailure::Network(OutboundFailure::DialFailure) => {
-								self.behaviour.disconnect_peer(id, HARDCODED_PEERSETS_SYNC);
-							},
-							RequestFailure::Refused => {
-								self.peerset_handle.report_peer(*id, rep::REFUSED);
-								self.behaviour.disconnect_peer(id, HARDCODED_PEERSETS_SYNC);
-							},
-							RequestFailure::Network(OutboundFailure::ConnectionClosed)
-							| RequestFailure::NotConnected => {
-								self.behaviour.disconnect_peer(id, HARDCODED_PEERSETS_SYNC);
-							},
-							RequestFailure::UnknownProtocol => {
-								debug_assert!(
-									false,
-									"Block request protocol should always be known."
-								);
-							},
-							RequestFailure::Obsolete => {
-								debug_assert!(
-									false,
-									"Can not receive `RequestFailure::Obsolete` after dropping the \
-									 response receiver.",
-								);
-							},
-						}
-					},
-					Poll::Ready(Err(oneshot::Canceled)) => {
-						peer.request.take();
-						trace!(
-							target: "sync",
-							"Request to peer {:?} failed due to oneshot being canceled.",
-							id,
-						);
-						self.behaviour.disconnect_peer(id, HARDCODED_PEERSETS_SYNC);
-					},
-					Poll::Pending => {},
-				}
-			}
-		}
-		for (id, req, response) in finished_block_requests {
-			let ev = self.on_block_response(id, req, response);
-			self.pending_messages.push_back(ev);
-		}
-		for (id, response) in finished_state_requests {
-			let ev = self.on_state_response(id, response);
-			self.pending_messages.push_back(ev);
-		}
-		for (id, response) in finished_warp_sync_requests {
-			let ev = self.on_warp_sync_response(id, EncodedProof(response));
-			self.pending_messages.push_back(ev);
-		}
-
-		while let Poll::Ready(Some(())) = self.tick_timeout.poll_next_unpin(cx) {
-			self.tick();
-		}
-
-		for (id, request) in self
-			.chain_sync
-			.block_requests()
-			.map(|(peer_id, request)| (peer_id, request))
-			.collect::<Vec<_>>()
-		{
-			let event =
-				prepare_block_request(self.chain_sync.as_ref(), &mut self.peers, id, request);
-			self.pending_messages.push_back(event);
-		}
-		if let Some((id, request)) = self.chain_sync.state_request() {
-			let event = prepare_state_request(&mut self.peers, id, request);
-			self.pending_messages.push_back(event);
-		}
-		for (id, request) in self.chain_sync.justification_requests().collect::<Vec<_>>() {
-			let event =
-				prepare_block_request(self.chain_sync.as_ref(), &mut self.peers, id, request);
-			self.pending_messages.push_back(event);
-		}
-		if let Some((id, request)) = self.chain_sync.warp_sync_request() {
-			let event = prepare_warp_sync_request(&mut self.peers, id, request);
-			self.pending_messages.push_back(event);
-		}
-
-=======
->>>>>>> 992601b0
 		// Advance the state of `ChainSync`
 		//
 		// Process any received requests received from `NetworkService` and
