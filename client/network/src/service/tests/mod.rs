// This file is part of Substrate.

// Copyright (C) 2017-2022 Parity Technologies (UK) Ltd.
// SPDX-License-Identifier: GPL-3.0-or-later WITH Classpath-exception-2.0

// This program is free software: you can redistribute it and/or modify
// it under the terms of the GNU General Public License as published by
// the Free Software Foundation, either version 3 of the License, or
// (at your option) any later version.

// This program is distributed in the hope that it will be useful,
// but WITHOUT ANY WARRANTY; without even the implied warranty of
// MERCHANTABILITY or FITNESS FOR A PARTICULAR PURPOSE. See the
// GNU General Public License for more details.

// You should have received a copy of the GNU General Public License
// along with this program. If not, see <https://www.gnu.org/licenses/>.

use crate::{config, ChainSyncInterface, NetworkService, NetworkWorker};

use futures::prelude::*;
use libp2p::Multiaddr;
use sc_client_api::{BlockBackend, HeaderBackend};
use sc_consensus::ImportQueue;
use sc_network_common::{
	config::{
		NonDefaultSetConfig, NonReservedPeerMode, NotificationHandshake, ProtocolId, SetConfig,
		TransportConfig,
	},
	protocol::{event::Event, role::Roles},
	service::NetworkEventStream,
	sync::{message::BlockAnnouncesHandshake, ChainSync as ChainSyncT},
};
use sc_network_light::light_client_requests::handler::LightClientRequestHandler;
use sc_network_sync::{
	block_request_handler::BlockRequestHandler,
	service::network::{NetworkServiceHandle, NetworkServiceProvider},
	state_request_handler::StateRequestHandler,
	ChainSync,
};
use sp_runtime::traits::{Block as BlockT, Header as _, Zero};
use std::sync::Arc;
use substrate_test_runtime_client::{
	runtime::{Block as TestBlock, Hash as TestHash},
	TestClient, TestClientBuilder, TestClientBuilderExt as _,
};

#[cfg(test)]
mod chain_sync;
#[cfg(test)]
mod service;

type TestNetworkWorker = NetworkWorker<TestBlock, TestHash, TestClient>;
type TestNetworkService = NetworkService<TestBlock, TestHash>;

const BLOCK_ANNOUNCE_PROTO_NAME: &str = "/block-announces";
const PROTOCOL_NAME: &str = "/foo";

struct TestNetwork {
	network: TestNetworkWorker,
}

impl TestNetwork {
	pub fn new(network: TestNetworkWorker) -> Self {
		Self { network }
	}

	pub fn service(&self) -> &Arc<TestNetworkService> {
		&self.network.service()
	}

	pub fn network(&mut self) -> &mut TestNetworkWorker {
		&mut self.network
	}

	pub fn start_network(
		self,
	) -> (Arc<TestNetworkService>, (impl Stream<Item = Event> + std::marker::Unpin)) {
		let worker = self.network;
		let service = worker.service().clone();
		let event_stream = service.event_stream("test");

		async_std::task::spawn(async move {
			futures::pin_mut!(worker);
			let _ = worker.await;
		});

		(service, event_stream)
	}
}

struct TestNetworkBuilder {
	import_queue: Option<Box<dyn ImportQueue<TestBlock>>>,
	client: Option<Arc<substrate_test_runtime_client::TestClient>>,
	listen_addresses: Vec<Multiaddr>,
	set_config: Option<SetConfig>,
	chain_sync: Option<(Box<dyn ChainSyncT<TestBlock>>, Box<dyn ChainSyncInterface<TestBlock>>)>,
	chain_sync_network: Option<(NetworkServiceProvider, NetworkServiceHandle)>,
	config: Option<config::NetworkConfiguration>,
}

impl TestNetworkBuilder {
	pub fn new() -> Self {
		Self {
			import_queue: None,
			client: None,
			listen_addresses: Vec::new(),
			set_config: None,
			chain_sync: None,
			chain_sync_network: None,
			config: None,
		}
	}

	pub fn with_client(mut self, client: Arc<substrate_test_runtime_client::TestClient>) -> Self {
		self.client = Some(client);
		self
	}

	pub fn with_config(mut self, config: config::NetworkConfiguration) -> Self {
		self.config = Some(config);
		self
	}

	pub fn with_listen_addresses(mut self, addresses: Vec<Multiaddr>) -> Self {
		self.listen_addresses = addresses;
		self
	}

	pub fn with_set_config(mut self, set_config: SetConfig) -> Self {
		self.set_config = Some(set_config);
		self
	}

	pub fn with_chain_sync(
		mut self,
		chain_sync: (Box<dyn ChainSyncT<TestBlock>>, Box<dyn ChainSyncInterface<TestBlock>>),
	) -> Self {
		self.chain_sync = Some(chain_sync);
		self
	}

	pub fn with_chain_sync_network(
		mut self,
		chain_sync_network: (NetworkServiceProvider, NetworkServiceHandle),
	) -> Self {
		self.chain_sync_network = Some(chain_sync_network);
		self
	}

	pub fn with_import_queue(mut self, import_queue: Box<dyn ImportQueue<TestBlock>>) -> Self {
		self.import_queue = Some(import_queue);
		self
	}

	pub fn build(mut self) -> TestNetwork {
		let client = self.client.as_mut().map_or(
			Arc::new(TestClientBuilder::with_default_backend().build_with_longest_chain().0),
			|v| v.clone(),
		);

		let network_config = self.config.unwrap_or(config::NetworkConfiguration {
			extra_sets: vec![NonDefaultSetConfig {
				notifications_protocol: PROTOCOL_NAME.into(),
				fallback_names: Vec::new(),
				max_notification_size: 1024 * 1024,
				handshake: None,
				set_config: self.set_config.unwrap_or_default(),
			}],
			listen_addresses: self.listen_addresses,
			transport: TransportConfig::MemoryOnly,
			..config::NetworkConfiguration::new_local()
		});

		#[derive(Clone)]
		struct PassThroughVerifier(bool);

		#[async_trait::async_trait]
		impl<B: BlockT> sc_consensus::Verifier<B> for PassThroughVerifier {
			async fn verify(
				&mut self,
				mut block: sc_consensus::BlockImportParams<B, ()>,
			) -> Result<
				(
					sc_consensus::BlockImportParams<B, ()>,
					Option<Vec<(sp_blockchain::well_known_cache_keys::Id, Vec<u8>)>>,
				),
				String,
			> {
				let maybe_keys = block
					.header
					.digest()
					.log(|l| {
						l.try_as_raw(sp_runtime::generic::OpaqueDigestItemId::Consensus(b"aura"))
							.or_else(|| {
								l.try_as_raw(sp_runtime::generic::OpaqueDigestItemId::Consensus(
									b"babe",
								))
							})
					})
					.map(|blob| {
						vec![(sp_blockchain::well_known_cache_keys::AUTHORITIES, blob.to_vec())]
					});

				block.finalized = self.0;
				block.fork_choice = Some(sc_consensus::ForkChoiceStrategy::LongestChain);
				Ok((block, maybe_keys))
			}
		}

		let import_queue = self.import_queue.unwrap_or(Box::new(sc_consensus::BasicQueue::new(
			PassThroughVerifier(false),
			Box::new(client.clone()),
			None,
			&sp_core::testing::TaskExecutor::new(),
			None,
		)));

<<<<<<< HEAD
		let (chain_sync_network_provider, chain_sync_network_handle) =
			self.chain_sync_network.unwrap_or(NetworkServiceProvider::new());

		let (chain_sync, chain_sync_service) = self.chain_sync.unwrap_or({
			let (chain_sync, chain_sync_service) = ChainSync::new(
				match network_config.sync_mode {
					config::SyncMode::Full => sc_network_common::sync::SyncMode::Full,
					config::SyncMode::Fast { skip_proofs, storage_chain_mode } => {
						sc_network_common::sync::SyncMode::LightState {
							skip_proofs,
							storage_chain_mode,
						}
					},
					config::SyncMode::Warp => sc_network_common::sync::SyncMode::Warp,
				},
				client.clone(),
				Box::new(sp_consensus::block_validation::DefaultBlockAnnounceValidator),
				network_config.max_parallel_downloads,
				None,
				chain_sync_network_handle,
			)
			.unwrap();

			(Box::new(chain_sync), chain_sync_service)
		});

=======
>>>>>>> 992601b0
		let protocol_id = ProtocolId::from("test-protocol-name");
		let fork_id = Some(String::from("test-fork-id"));

		let block_request_protocol_config = {
			let (handler, protocol_config) =
				BlockRequestHandler::new(&protocol_id, None, client.clone(), 50);
			async_std::task::spawn(handler.run().boxed());
			protocol_config
		};

		let state_request_protocol_config = {
			let (handler, protocol_config) =
				StateRequestHandler::new(&protocol_id, None, client.clone(), 50);
			async_std::task::spawn(handler.run().boxed());
			protocol_config
		};

		let light_client_request_protocol_config = {
			let (handler, protocol_config) =
				LightClientRequestHandler::new(&protocol_id, None, client.clone());
			async_std::task::spawn(handler.run().boxed());
			protocol_config
		};

		let block_announce_config = NonDefaultSetConfig {
			notifications_protocol: BLOCK_ANNOUNCE_PROTO_NAME.into(),
			fallback_names: vec![],
			max_notification_size: 1024 * 1024,
			handshake: Some(NotificationHandshake::new(BlockAnnouncesHandshake::<
				substrate_test_runtime_client::runtime::Block,
			>::build(
				Roles::from(&config::Role::Full),
				client.info().best_number,
				client.info().best_hash,
				client
					.block_hash(Zero::zero())
					.ok()
					.flatten()
					.expect("Genesis block exists; qed"),
			))),
			set_config: SetConfig {
				in_peers: 0,
				out_peers: 0,
				reserved_nodes: Vec::new(),
				non_reserved_mode: NonReservedPeerMode::Deny,
			},
		};

		let (chain_sync_network_provider, chain_sync_network_handle) =
			self.chain_sync_network.unwrap_or(NetworkServiceProvider::new());

		let (chain_sync, chain_sync_service) = self.chain_sync.unwrap_or({
			let (chain_sync, chain_sync_service, _) = ChainSync::new(
				match network_config.sync_mode {
					config::SyncMode::Full => sc_network_common::sync::SyncMode::Full,
					config::SyncMode::Fast { skip_proofs, storage_chain_mode } =>
						sc_network_common::sync::SyncMode::LightState {
							skip_proofs,
							storage_chain_mode,
						},
					config::SyncMode::Warp => sc_network_common::sync::SyncMode::Warp,
				},
				client.clone(),
				protocol_id.clone(),
				&fork_id,
				Roles::from(&config::Role::Full),
				Box::new(sp_consensus::block_validation::DefaultBlockAnnounceValidator),
				network_config.max_parallel_downloads,
				None,
				chain_sync_network_handle,
				block_request_protocol_config.name.clone(),
				state_request_protocol_config.name.clone(),
				None,
			)
			.unwrap();

			(Box::new(chain_sync), chain_sync_service)
		});

		let worker = NetworkWorker::<
			substrate_test_runtime_client::runtime::Block,
			substrate_test_runtime_client::runtime::Hash,
			substrate_test_runtime_client::TestClient,
		>::new(config::Params {
			block_announce_config,
			role: config::Role::Full,
			executor: None,
			network_config,
			chain: client.clone(),
			protocol_id,
			fork_id,
			import_queue,
			chain_sync,
			chain_sync_service,
			metrics_registry: None,
			request_response_protocol_configs: [
				block_request_protocol_config,
				state_request_protocol_config,
				light_client_request_protocol_config,
			]
			.to_vec(),
		})
		.unwrap();

		let service = worker.service().clone();
		async_std::task::spawn(async move {
			let _ = chain_sync_network_provider.run(service).await;
		});

		TestNetwork::new(worker)
	}
}<|MERGE_RESOLUTION|>--- conflicted
+++ resolved
@@ -216,35 +216,6 @@
 			None,
 		)));
 
-<<<<<<< HEAD
-		let (chain_sync_network_provider, chain_sync_network_handle) =
-			self.chain_sync_network.unwrap_or(NetworkServiceProvider::new());
-
-		let (chain_sync, chain_sync_service) = self.chain_sync.unwrap_or({
-			let (chain_sync, chain_sync_service) = ChainSync::new(
-				match network_config.sync_mode {
-					config::SyncMode::Full => sc_network_common::sync::SyncMode::Full,
-					config::SyncMode::Fast { skip_proofs, storage_chain_mode } => {
-						sc_network_common::sync::SyncMode::LightState {
-							skip_proofs,
-							storage_chain_mode,
-						}
-					},
-					config::SyncMode::Warp => sc_network_common::sync::SyncMode::Warp,
-				},
-				client.clone(),
-				Box::new(sp_consensus::block_validation::DefaultBlockAnnounceValidator),
-				network_config.max_parallel_downloads,
-				None,
-				chain_sync_network_handle,
-			)
-			.unwrap();
-
-			(Box::new(chain_sync), chain_sync_service)
-		});
-
-=======
->>>>>>> 992601b0
 		let protocol_id = ProtocolId::from("test-protocol-name");
 		let fork_id = Some(String::from("test-fork-id"));
 
