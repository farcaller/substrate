// This file is part of Substrate.

// Copyright (C) 2017-2021 Parity Technologies (UK) Ltd.
// SPDX-License-Identifier: GPL-3.0-or-later WITH Classpath-exception-2.0

// This program is free software: you can redistribute it and/or modify
// it under the terms of the GNU General Public License as published by
// the Free Software Foundation, either version 3 of the License, or
// (at your option) any later version.

// This program is distributed in the hope that it will be useful,
// but WITHOUT ANY WARRANTY; without even the implied warranty of
// MERCHANTABILITY or FITNESS FOR A PARTICULAR PURPOSE. See the
// GNU General Public License for more details.

// You should have received a copy of the GNU General Public License
// along with this program. If not, see <https://www.gnu.org/licenses/>.

use crate::{
	build_network_future,
	client::{light, Client, ClientConfig},
<<<<<<< HEAD
	config::{Configuration, KeystoreConfig, PrometheusConfig, OffchainWorkerConfig},
};
use sc_client_api::{
	light::RemoteBlockchain, ForkBlocks, BadBlocks, UsageProvider, ExecutorProvider,
};
use sp_utils::mpsc::{tracing_unbounded, TracingUnboundedSender};
use sc_chain_spec::get_extension;
use sp_consensus::{
	block_validation::{BlockAnnounceValidator, DefaultBlockAnnounceValidator, Chain},
	import_queue::ImportQueue,
=======
	config::{Configuration, KeystoreConfig, PrometheusConfig, TransactionStorageMode},
	error::Error,
	metrics::MetricsService,
	start_rpc_servers, MallocSizeOfWasm, RpcHandlers, SpawnTaskHandle, TaskManager,
	TransactionPoolAdapter,
>>>>>>> 1d5abf01
};
use futures::{channel::oneshot, future::ready, FutureExt, StreamExt};
use jsonrpc_pubsub::manager::SubscriptionManager;
use log::info;
use prometheus_endpoint::Registry;
use sc_chain_spec::get_extension;
use sc_client_api::{
	execution_extensions::ExecutionExtensions, light::RemoteBlockchain,
	proof_provider::ProofProvider, BadBlocks, BlockBackend, BlockchainEvents, ExecutorProvider,
	ForkBlocks, StorageProvider, UsageProvider,
};
use sc_client_db::{Backend, DatabaseSettings};
use sc_executor::{NativeExecutionDispatch, NativeExecutor, RuntimeInfo};
use sc_keystore::LocalKeystore;
use sc_network::{
	block_request_handler::{self, BlockRequestHandler},
	config::{OnDemand, Role, SyncMode},
	light_client_requests::{self, handler::LightClientRequestHandler},
	state_request_handler::{self, StateRequestHandler},
	NetworkService,
};
use sc_telemetry::{telemetry, ConnectionMessage, Telemetry, TelemetryHandle, SUBSTRATE_INFO};
use sc_transaction_pool_api::MaintainedTransactionPool;
use sp_api::{CallApiAt, ProvideRuntimeApi};
use sp_blockchain::{HeaderBackend, HeaderMetadata};
use sp_consensus::{
	block_validation::{BlockAnnounceValidator, Chain, DefaultBlockAnnounceValidator},
	import_queue::ImportQueue,
};
use sp_core::traits::{CodeExecutor, SpawnNamed};
use sp_keystore::{CryptoStore, SyncCryptoStore, SyncCryptoStorePtr};
use sp_runtime::{
	generic::BlockId,
	traits::{Block as BlockT, BlockIdTo, HashFor, Zero},
	BuildStorage,
};
use sp_utils::mpsc::{tracing_unbounded, TracingUnboundedSender};
use std::{str::FromStr, sync::Arc};
use wasm_timer::SystemTime;

/// A utility trait for building an RPC extension given a `DenyUnsafe` instance.
/// This is useful since at service definition time we don't know whether the
/// specific interface where the RPC extension will be exposed is safe or not.
/// This trait allows us to lazily build the RPC extension whenever we bind the
/// service to an interface.
pub trait RpcExtensionBuilder {
	/// The type of the RPC extension that will be built.
	type Output: sc_rpc::RpcExtension<sc_rpc::Metadata>;

	/// Returns an instance of the RPC extension for a particular `DenyUnsafe`
	/// value, e.g. the RPC extension might not expose some unsafe methods.
	fn build(
		&self,
		deny: sc_rpc::DenyUnsafe,
		subscription_executor: sc_rpc::SubscriptionTaskExecutor,
	) -> Self::Output;
}

impl<F, R> RpcExtensionBuilder for F
where
	F: Fn(sc_rpc::DenyUnsafe, sc_rpc::SubscriptionTaskExecutor) -> R,
	R: sc_rpc::RpcExtension<sc_rpc::Metadata>,
{
	type Output = R;

	fn build(
		&self,
		deny: sc_rpc::DenyUnsafe,
		subscription_executor: sc_rpc::SubscriptionTaskExecutor,
	) -> Self::Output {
		(*self)(deny, subscription_executor)
	}
}

/// A utility struct for implementing an `RpcExtensionBuilder` given a cloneable
/// `RpcExtension`, the resulting builder will simply ignore the provided
/// `DenyUnsafe` instance and return a static `RpcExtension` instance.
pub struct NoopRpcExtensionBuilder<R>(pub R);

impl<R> RpcExtensionBuilder for NoopRpcExtensionBuilder<R>
where
	R: Clone + sc_rpc::RpcExtension<sc_rpc::Metadata>,
{
	type Output = R;

	fn build(
		&self,
		_deny: sc_rpc::DenyUnsafe,
		_subscription_executor: sc_rpc::SubscriptionTaskExecutor,
	) -> Self::Output {
		self.0.clone()
	}
}

impl<R> From<R> for NoopRpcExtensionBuilder<R>
where
	R: sc_rpc::RpcExtension<sc_rpc::Metadata>,
{
	fn from(e: R) -> NoopRpcExtensionBuilder<R> {
		NoopRpcExtensionBuilder(e)
	}
}

/// Full client type.
pub type TFullClient<TBl, TRtApi, TExecDisp> =
	Client<TFullBackend<TBl>, TFullCallExecutor<TBl, TExecDisp>, TBl, TRtApi>;

/// Full client backend type.
pub type TFullBackend<TBl> = sc_client_db::Backend<TBl>;

/// Full client call executor type.
pub type TFullCallExecutor<TBl, TExecDisp> =
	crate::client::LocalCallExecutor<TBl, sc_client_db::Backend<TBl>, NativeExecutor<TExecDisp>>;

/// Light client type.
pub type TLightClient<TBl, TRtApi, TExecDisp> =
	TLightClientWithBackend<TBl, TRtApi, TExecDisp, TLightBackend<TBl>>;

/// Light client backend type.
pub type TLightBackend<TBl> =
	sc_light::Backend<sc_client_db::light::LightStorage<TBl>, HashFor<TBl>>;

/// Light call executor type.
pub type TLightCallExecutor<TBl, TExecDisp> = sc_light::GenesisCallExecutor<
	sc_light::Backend<sc_client_db::light::LightStorage<TBl>, HashFor<TBl>>,
	crate::client::LocalCallExecutor<
		TBl,
		sc_light::Backend<sc_client_db::light::LightStorage<TBl>, HashFor<TBl>>,
		NativeExecutor<TExecDisp>,
	>,
>;

type TFullParts<TBl, TRtApi, TExecDisp> =
	(TFullClient<TBl, TRtApi, TExecDisp>, Arc<TFullBackend<TBl>>, KeystoreContainer, TaskManager);

type TLightParts<TBl, TRtApi, TExecDisp> = (
	Arc<TLightClient<TBl, TRtApi, TExecDisp>>,
	Arc<TLightBackend<TBl>>,
	KeystoreContainer,
	TaskManager,
	Arc<OnDemand<TBl>>,
);

/// Light client backend type with a specific hash type.
pub type TLightBackendWithHash<TBl, THash> =
	sc_light::Backend<sc_client_db::light::LightStorage<TBl>, THash>;

/// Light client type with a specific backend.
pub type TLightClientWithBackend<TBl, TRtApi, TExecDisp, TBackend> = Client<
	TBackend,
	sc_light::GenesisCallExecutor<
		TBackend,
		crate::client::LocalCallExecutor<TBl, TBackend, NativeExecutor<TExecDisp>>,
	>,
	TBl,
	TRtApi,
>;

trait AsCryptoStoreRef {
	fn keystore_ref(&self) -> Arc<dyn CryptoStore>;
	fn sync_keystore_ref(&self) -> Arc<dyn SyncCryptoStore>;
}

impl<T> AsCryptoStoreRef for Arc<T>
where
	T: CryptoStore + SyncCryptoStore + 'static,
{
	fn keystore_ref(&self) -> Arc<dyn CryptoStore> {
		self.clone()
	}
	fn sync_keystore_ref(&self) -> Arc<dyn SyncCryptoStore> {
		self.clone()
	}
}

/// Construct and hold different layers of Keystore wrappers
pub struct KeystoreContainer {
	remote: Option<Box<dyn AsCryptoStoreRef>>,
	local: Arc<LocalKeystore>,
}

impl KeystoreContainer {
	/// Construct KeystoreContainer
	pub fn new(config: &KeystoreConfig) -> Result<Self, Error> {
		let keystore = Arc::new(match config {
			KeystoreConfig::Path { path, password } =>
				LocalKeystore::open(path.clone(), password.clone())?,
			KeystoreConfig::InMemory => LocalKeystore::in_memory(),
		});

		Ok(Self { remote: Default::default(), local: keystore })
	}

	/// Set the remote keystore.
	/// Should be called right away at startup and not at runtime:
	/// even though this overrides any previously set remote store, it
	/// does not reset any references previously handed out - they will
	/// stick around.
	pub fn set_remote_keystore<T>(&mut self, remote: Arc<T>)
	where
		T: CryptoStore + SyncCryptoStore + 'static,
	{
		self.remote = Some(Box::new(remote))
	}

	/// Returns an adapter to the asynchronous keystore that implements `CryptoStore`
	pub fn keystore(&self) -> Arc<dyn CryptoStore> {
		if let Some(c) = self.remote.as_ref() {
			c.keystore_ref()
		} else {
			self.local.clone()
		}
	}

	/// Returns the synchronous keystore wrapper
	pub fn sync_keystore(&self) -> SyncCryptoStorePtr {
		if let Some(c) = self.remote.as_ref() {
			c.sync_keystore_ref()
		} else {
			self.local.clone() as SyncCryptoStorePtr
		}
	}

	/// Returns the local keystore if available
	///
	/// The function will return None if the available keystore is not a local keystore.
	///
	/// # Note
	///
	/// Using the [`LocalKeystore`] will result in loosing the ability to use any other keystore implementation, like
	/// a remote keystore for example. Only use this if you a certain that you require it!
	pub fn local_keystore(&self) -> Option<Arc<LocalKeystore>> {
		Some(self.local.clone())
	}
}

/// Creates a new full client for the given config.
pub fn new_full_client<TBl, TRtApi, TExecDisp>(
	config: &Configuration,
	telemetry: Option<TelemetryHandle>,
) -> Result<TFullClient<TBl, TRtApi, TExecDisp>, Error>
where
	TBl: BlockT,
	TExecDisp: NativeExecutionDispatch + 'static,
	TBl::Hash: FromStr,
{
	new_full_parts(config, telemetry).map(|parts| parts.0)
}

/// Create the initial parts of a full node.
pub fn new_full_parts<TBl, TRtApi, TExecDisp>(
	config: &Configuration,
	telemetry: Option<TelemetryHandle>,
) -> Result<TFullParts<TBl, TRtApi, TExecDisp>, Error>
where
	TBl: BlockT,
	TExecDisp: NativeExecutionDispatch + 'static,
	TBl::Hash: FromStr,
{
	let keystore_container = KeystoreContainer::new(&config.keystore)?;

	let task_manager = {
		let registry = config.prometheus_config.as_ref().map(|cfg| &cfg.registry);
		TaskManager::new(config.task_executor.clone(), registry)?
	};

	let executor = NativeExecutor::<TExecDisp>::new(
		config.wasm_method,
		config.default_heap_pages,
		config.max_runtime_instances,
	);

	let chain_spec = &config.chain_spec;
	let fork_blocks = get_extension::<ForkBlocks<TBl>>(chain_spec.extensions())
		.cloned()
		.unwrap_or_default();

	let bad_blocks = get_extension::<BadBlocks<TBl>>(chain_spec.extensions())
		.cloned()
		.unwrap_or_default();

	let (client, backend) = {
		let db_config = sc_client_db::DatabaseSettings {
			state_cache_size: config.state_cache_size,
			state_cache_child_ratio: config.state_cache_child_ratio.map(|v| (v, 100)),
			state_pruning: config.state_pruning.clone(),
			source: config.database.clone(),
			keep_blocks: config.keep_blocks.clone(),
			transaction_storage: config.transaction_storage.clone(),
		};

		let backend = new_db_backend(db_config)?;

		let extensions = sc_client_api::execution_extensions::ExecutionExtensions::new(
			config.execution_strategies.clone(),
			Some(keystore_container.sync_keystore()),
			sc_offchain::OffchainDb::factory_from_backend(&*backend),
		);

		let wasm_runtime_substitutes = config
			.chain_spec
			.code_substitutes()
			.into_iter()
			.map(|(h, c)| {
				let hash = TBl::Hash::from_str(&h).map_err(|_| {
					Error::Application(Box::from(format!(
						"Failed to parse `{}` as block hash for code substitutes.",
						h
					)))
				})?;
				Ok((hash, c))
			})
			.collect::<Result<std::collections::HashMap<_, _>, Error>>()?;

		let client = new_client(
			backend.clone(),
			executor,
			chain_spec.as_storage_builder(),
			fork_blocks,
			bad_blocks,
			extensions,
			Box::new(task_manager.spawn_handle()),
			config.prometheus_config.as_ref().map(|config| config.registry.clone()),
			telemetry,
			ClientConfig {
<<<<<<< HEAD
=======
				offchain_worker_enabled: config.offchain_worker.enabled,
>>>>>>> 1d5abf01
				offchain_indexing_api: config.offchain_worker.indexing_enabled,
				wasm_runtime_overrides: config.wasm_runtime_overrides.clone(),
				no_genesis: matches!(
					config.network.sync_mode,
					sc_network::config::SyncMode::Fast { .. }
				),
				wasm_runtime_substitutes,
			},
		)?;

		(client, backend)
	};

	Ok((client, backend, keystore_container, task_manager))
}

/// Create the initial parts of a light node.
pub fn new_light_parts<TBl, TRtApi, TExecDisp>(
	config: &Configuration,
	telemetry: Option<TelemetryHandle>,
) -> Result<TLightParts<TBl, TRtApi, TExecDisp>, Error>
where
	TBl: BlockT,
	TExecDisp: NativeExecutionDispatch + 'static,
{
	let keystore_container = KeystoreContainer::new(&config.keystore)?;
	let task_manager = {
		let registry = config.prometheus_config.as_ref().map(|cfg| &cfg.registry);
		TaskManager::new(config.task_executor.clone(), registry)?
	};

	let executor = NativeExecutor::<TExecDisp>::new(
		config.wasm_method,
		config.default_heap_pages,
		config.max_runtime_instances,
	);

	let db_storage = {
		let db_settings = sc_client_db::DatabaseSettings {
			state_cache_size: config.state_cache_size,
			state_cache_child_ratio: config.state_cache_child_ratio.map(|v| (v, 100)),
			state_pruning: config.state_pruning.clone(),
			source: config.database.clone(),
			keep_blocks: config.keep_blocks.clone(),
			transaction_storage: config.transaction_storage.clone(),
		};
		sc_client_db::light::LightStorage::new(db_settings)?
	};
	let light_blockchain = sc_light::new_light_blockchain(db_storage);
	let fetch_checker = Arc::new(sc_light::new_fetch_checker::<_, TBl, _>(
		light_blockchain.clone(),
		executor.clone(),
		Box::new(task_manager.spawn_handle()),
	));
	let on_demand = Arc::new(sc_network::config::OnDemand::new(fetch_checker));
	let backend = sc_light::new_light_backend(light_blockchain);
	let client = Arc::new(light::new_light(
		backend.clone(),
		config.chain_spec.as_storage_builder(),
		executor,
		Box::new(task_manager.spawn_handle()),
		config.prometheus_config.as_ref().map(|config| config.registry.clone()),
		telemetry,
	)?);

	Ok((client, backend, keystore_container, task_manager, on_demand))
}

/// Create an instance of default DB-backend backend.
pub fn new_db_backend<Block>(
	settings: DatabaseSettings,
) -> Result<Arc<Backend<Block>>, sp_blockchain::Error>
where
	Block: BlockT,
{
	const CANONICALIZATION_DELAY: u64 = 4096;

	Ok(Arc::new(Backend::new(settings, CANONICALIZATION_DELAY)?))
}

/// Create an instance of client backed by given backend.
pub fn new_client<E, Block, RA>(
	backend: Arc<Backend<Block>>,
	executor: E,
	genesis_storage: &dyn BuildStorage,
	fork_blocks: ForkBlocks<Block>,
	bad_blocks: BadBlocks<Block>,
	execution_extensions: ExecutionExtensions<Block>,
	spawn_handle: Box<dyn SpawnNamed>,
	prometheus_registry: Option<Registry>,
	telemetry: Option<TelemetryHandle>,
	config: ClientConfig<Block>,
) -> Result<
	crate::client::Client<
		Backend<Block>,
		crate::client::LocalCallExecutor<Block, Backend<Block>, E>,
		Block,
		RA,
	>,
	sp_blockchain::Error,
>
where
	Block: BlockT,
	E: CodeExecutor + RuntimeInfo,
{
	let executor = crate::client::LocalCallExecutor::new(
		backend.clone(),
		executor,
		spawn_handle,
		config.clone(),
	)?;
	Ok(crate::client::Client::new(
		backend,
		executor,
		genesis_storage,
		fork_blocks,
		bad_blocks,
		execution_extensions,
		prometheus_registry,
		telemetry,
		config,
	)?)
}

/// Parameters to pass into `build`.
pub struct SpawnTasksParams<'a, TBl: BlockT, TCl, TExPool, TRpc, Backend> {
	/// The service configuration.
	pub config: Configuration,
	/// A shared client returned by `new_full_parts`/`new_light_parts`.
	pub client: Arc<TCl>,
	/// A shared backend returned by `new_full_parts`/`new_light_parts`.
	pub backend: Arc<Backend>,
	/// A task manager returned by `new_full_parts`/`new_light_parts`.
	pub task_manager: &'a mut TaskManager,
	/// A shared keystore returned by `new_full_parts`/`new_light_parts`.
	pub keystore: SyncCryptoStorePtr,
	/// An optional, shared data fetcher for light clients.
	pub on_demand: Option<Arc<OnDemand<TBl>>>,
	/// A shared transaction pool.
	pub transaction_pool: Arc<TExPool>,
	/// A RPC extension builder. Use `NoopRpcExtensionBuilder` if you just want to pass in the
	/// extensions directly.
	pub rpc_extensions_builder: Box<dyn RpcExtensionBuilder<Output = TRpc> + Send>,
	/// An optional, shared remote blockchain instance. Used for light clients.
	pub remote_blockchain: Option<Arc<dyn RemoteBlockchain<TBl>>>,
	/// A shared network instance.
	pub network: Arc<NetworkService<TBl, <TBl as BlockT>::Hash>>,
	/// A Sender for RPC requests.
	pub system_rpc_tx: TracingUnboundedSender<sc_rpc::system::Request<TBl>>,
	/// Telemetry instance for this node.
	pub telemetry: Option<&'a mut Telemetry>,
}

/// Build a shared offchain workers instance.
pub fn build_offchain_workers<TBl, TCl>(
	config: &Configuration,
	spawn_handle: SpawnTaskHandle,
	client: Arc<TCl>,
	network: Arc<NetworkService<TBl, <TBl as BlockT>::Hash>>,
) -> Option<Arc<sc_offchain::OffchainWorkers<TCl, TBl>>>
where
	TBl: BlockT,
	TCl: Send + Sync + ProvideRuntimeApi<TBl> + BlockchainEvents<TBl> + 'static,
	<TCl as ProvideRuntimeApi<TBl>>::Api: sc_offchain::OffchainWorkerApi<TBl>,
{
	let OffchainWorkerConfig { ocw_enabled, finality_ocw_enabled, .. } = config.offchain_worker;
	if !ocw_enabled && !finality_ocw_enabled {
		return None;
	}

	let offchain_workers = Arc::new(sc_offchain::OffchainWorkers::new(client.clone()));

	// Inform the offchain worker about new imported blocks
<<<<<<< HEAD
	spawn_handle.spawn(
		"offchain-notifications",
		sc_offchain::notification_future(
			config.role.is_authority(),
			config.offchain_worker.ocw_enabled,
			config.offchain_worker.finality_ocw_enabled,
			client.clone(),
			offchain_workers.clone(),
			Clone::clone(&spawn_handle),
			network.clone(),
		)
	);
=======
	if let Some(offchain) = offchain_workers.clone() {
		spawn_handle.spawn(
			"offchain-notifications",
			sc_offchain::notification_future(
				config.role.is_authority(),
				client.clone(),
				offchain,
				Clone::clone(&spawn_handle),
				network.clone(),
			),
		);
	}
>>>>>>> 1d5abf01

	Some(offchain_workers)
}

/// Spawn the tasks that are required to run a node.
pub fn spawn_tasks<TBl, TBackend, TExPool, TRpc, TCl>(
	params: SpawnTasksParams<TBl, TCl, TExPool, TRpc, TBackend>,
) -> Result<RpcHandlers, Error>
where
	TCl: ProvideRuntimeApi<TBl>
		+ HeaderMetadata<TBl, Error = sp_blockchain::Error>
		+ Chain<TBl>
		+ BlockBackend<TBl>
		+ BlockIdTo<TBl, Error = sp_blockchain::Error>
		+ ProofProvider<TBl>
		+ HeaderBackend<TBl>
		+ BlockchainEvents<TBl>
		+ ExecutorProvider<TBl>
		+ UsageProvider<TBl>
		+ StorageProvider<TBl, TBackend>
		+ CallApiAt<TBl>
		+ Send
		+ 'static,
	<TCl as ProvideRuntimeApi<TBl>>::Api: sp_api::Metadata<TBl>
		+ sc_offchain::OffchainWorkerApi<TBl>
		+ sp_transaction_pool::runtime_api::TaggedTransactionQueue<TBl>
		+ sp_session::SessionKeys<TBl>
		+ sp_api::ApiExt<TBl, StateBackend = TBackend::State>,
	TBl: BlockT,
	TBackend: 'static + sc_client_api::backend::Backend<TBl> + Send,
	TExPool: MaintainedTransactionPool<Block = TBl, Hash = <TBl as BlockT>::Hash>
		+ MallocSizeOfWasm
		+ 'static,
	TRpc: sc_rpc::RpcExtension<sc_rpc::Metadata>,
{
	let SpawnTasksParams {
		mut config,
		task_manager,
		client,
		on_demand,
		backend,
		keystore,
		transaction_pool,
		rpc_extensions_builder,
		remote_blockchain,
		network,
		system_rpc_tx,
		telemetry,
	} = params;

	let chain_info = client.usage_info().chain;

	sp_session::generate_initial_session_keys(
		client.clone(),
		&BlockId::Hash(chain_info.best_hash),
		config.dev_key_seed.clone().map(|s| vec![s]).unwrap_or_default(),
	)
	.map_err(|e| Error::Application(Box::new(e)))?;

	let telemetry = telemetry
		.map(|telemetry| init_telemetry(&mut config, network.clone(), client.clone(), telemetry))
		.transpose()?;

	info!("📦 Highest known block at #{}", chain_info.best_number);

	let spawn_handle = task_manager.spawn_handle();

	// Inform the tx pool about imported and finalized blocks.
	spawn_handle.spawn(
		"txpool-notifications",
		sc_transaction_pool::notification_future(client.clone(), transaction_pool.clone()),
	);

	spawn_handle.spawn(
		"on-transaction-imported",
		transaction_notifications(transaction_pool.clone(), network.clone(), telemetry.clone()),
	);

	// Prometheus metrics.
	let metrics_service =
		if let Some(PrometheusConfig { port, registry }) = config.prometheus_config.clone() {
			// Set static metrics.
			let metrics = MetricsService::with_prometheus(telemetry.clone(), &registry, &config)?;
			spawn_handle.spawn(
				"prometheus-endpoint",
				prometheus_endpoint::init_prometheus(port, registry).map(drop),
			);

			metrics
		} else {
			MetricsService::new(telemetry.clone())
		};

	// Periodically updated metrics and telemetry updates.
	spawn_handle.spawn(
		"telemetry-periodic-send",
		metrics_service.run(client.clone(), transaction_pool.clone(), network.clone()),
	);

	// RPC
	let gen_handler = |deny_unsafe: sc_rpc::DenyUnsafe,
	                   rpc_middleware: sc_rpc_server::RpcMiddleware| {
		gen_handler(
			deny_unsafe,
			rpc_middleware,
			&config,
			task_manager.spawn_handle(),
			client.clone(),
			transaction_pool.clone(),
			keystore.clone(),
			on_demand.clone(),
			remote_blockchain.clone(),
			&*rpc_extensions_builder,
			backend.offchain_storage(),
			system_rpc_tx.clone(),
		)
	};
	let rpc_metrics = sc_rpc_server::RpcMetrics::new(config.prometheus_registry())?;
	let rpc = start_rpc_servers(&config, gen_handler, rpc_metrics.clone())?;
	// This is used internally, so don't restrict access to unsafe RPC
	let rpc_handlers = RpcHandlers(Arc::new(
		gen_handler(
			sc_rpc::DenyUnsafe::No,
			sc_rpc_server::RpcMiddleware::new(rpc_metrics, "inbrowser"),
		)
		.into(),
	));

	// Spawn informant task
	spawn_handle.spawn(
		"informant",
		sc_informant::build(
			client.clone(),
			network.clone(),
			transaction_pool.clone(),
			config.informant_output_format,
		),
	);

	task_manager.keep_alive((config.base_path, rpc, rpc_handlers.clone()));

	Ok(rpc_handlers)
}

async fn transaction_notifications<TBl, TExPool>(
	transaction_pool: Arc<TExPool>,
	network: Arc<NetworkService<TBl, <TBl as BlockT>::Hash>>,
	telemetry: Option<TelemetryHandle>,
) where
	TBl: BlockT,
	TExPool: MaintainedTransactionPool<Block = TBl, Hash = <TBl as BlockT>::Hash>,
{
	// transaction notifications
	transaction_pool
		.import_notification_stream()
		.for_each(move |hash| {
			network.propagate_transaction(hash);
			let status = transaction_pool.status();
			telemetry!(
				telemetry;
				SUBSTRATE_INFO;
				"txpool.import";
				"ready" => status.ready,
				"future" => status.future,
			);
			ready(())
		})
		.await;
}

fn init_telemetry<TBl: BlockT, TCl: BlockBackend<TBl>>(
	config: &mut Configuration,
	network: Arc<NetworkService<TBl, <TBl as BlockT>::Hash>>,
	client: Arc<TCl>,
	telemetry: &mut Telemetry,
) -> sc_telemetry::Result<TelemetryHandle> {
	let genesis_hash = client.block_hash(Zero::zero()).ok().flatten().unwrap_or_default();
	let connection_message = ConnectionMessage {
		name: config.network.node_name.to_owned(),
		implementation: config.impl_name.to_owned(),
		version: config.impl_version.to_owned(),
		config: String::new(),
		chain: config.chain_spec.name().to_owned(),
		genesis_hash: format!("{:?}", genesis_hash),
		authority: config.role.is_authority(),
		startup_time: SystemTime::UNIX_EPOCH
			.elapsed()
			.map(|dur| dur.as_millis())
			.unwrap_or(0)
			.to_string(),
		network_id: network.local_peer_id().to_base58(),
	};

	telemetry.start_telemetry(connection_message)?;

	Ok(telemetry.handle())
}

fn gen_handler<TBl, TBackend, TExPool, TRpc, TCl>(
	deny_unsafe: sc_rpc::DenyUnsafe,
	rpc_middleware: sc_rpc_server::RpcMiddleware,
	config: &Configuration,
	spawn_handle: SpawnTaskHandle,
	client: Arc<TCl>,
	transaction_pool: Arc<TExPool>,
	keystore: SyncCryptoStorePtr,
	on_demand: Option<Arc<OnDemand<TBl>>>,
	remote_blockchain: Option<Arc<dyn RemoteBlockchain<TBl>>>,
	rpc_extensions_builder: &(dyn RpcExtensionBuilder<Output = TRpc> + Send),
	offchain_storage: Option<<TBackend as sc_client_api::backend::Backend<TBl>>::OffchainStorage>,
	system_rpc_tx: TracingUnboundedSender<sc_rpc::system::Request<TBl>>,
) -> sc_rpc_server::RpcHandler<sc_rpc::Metadata>
where
	TBl: BlockT,
	TCl: ProvideRuntimeApi<TBl>
		+ BlockchainEvents<TBl>
		+ HeaderBackend<TBl>
		+ HeaderMetadata<TBl, Error = sp_blockchain::Error>
		+ ExecutorProvider<TBl>
		+ CallApiAt<TBl>
		+ ProofProvider<TBl>
		+ StorageProvider<TBl, TBackend>
		+ BlockBackend<TBl>
		+ Send
		+ Sync
		+ 'static,
	TExPool: MaintainedTransactionPool<Block = TBl, Hash = <TBl as BlockT>::Hash> + 'static,
	TBackend: sc_client_api::backend::Backend<TBl> + 'static,
	TRpc: sc_rpc::RpcExtension<sc_rpc::Metadata>,
	<TCl as ProvideRuntimeApi<TBl>>::Api: sp_session::SessionKeys<TBl> + sp_api::Metadata<TBl>,
{
	use sc_rpc::{author, chain, offchain, state, system};

	let system_info = sc_rpc::system::SystemInfo {
		chain_name: config.chain_spec.name().into(),
		impl_name: config.impl_name.clone(),
		impl_version: config.impl_version.clone(),
		properties: config.chain_spec.properties(),
		chain_type: config.chain_spec.chain_type(),
	};

	let task_executor = sc_rpc::SubscriptionTaskExecutor::new(spawn_handle);
	let subscriptions = SubscriptionManager::new(Arc::new(task_executor.clone()));

	let (chain, state, child_state) =
		if let (Some(remote_blockchain), Some(on_demand)) = (remote_blockchain, on_demand) {
			// Light clients
			let chain = sc_rpc::chain::new_light(
				client.clone(),
				subscriptions.clone(),
				remote_blockchain.clone(),
				on_demand.clone(),
			);
			let (state, child_state) = sc_rpc::state::new_light(
				client.clone(),
				subscriptions.clone(),
				remote_blockchain.clone(),
				on_demand,
				deny_unsafe,
			);
			(chain, state, child_state)
		} else {
			// Full nodes
			let chain = sc_rpc::chain::new_full(client.clone(), subscriptions.clone());
			let (state, child_state) = sc_rpc::state::new_full(
				client.clone(),
				subscriptions.clone(),
				deny_unsafe,
				config.rpc_max_payload,
			);
			(chain, state, child_state)
		};

	let author =
		sc_rpc::author::Author::new(client, transaction_pool, subscriptions, keystore, deny_unsafe);
	let system = system::System::new(system_info, system_rpc_tx, deny_unsafe);

	let maybe_offchain_rpc = offchain_storage.map(|storage| {
		let offchain = sc_rpc::offchain::Offchain::new(storage, deny_unsafe);
		offchain::OffchainApi::to_delegate(offchain)
	});

	sc_rpc_server::rpc_handler(
		(
			state::StateApi::to_delegate(state),
			state::ChildStateApi::to_delegate(child_state),
			chain::ChainApi::to_delegate(chain),
			maybe_offchain_rpc,
			author::AuthorApi::to_delegate(author),
			system::SystemApi::to_delegate(system),
			rpc_extensions_builder.build(deny_unsafe, task_executor),
		),
		rpc_middleware,
	)
}

/// Parameters to pass into `build_network`.
pub struct BuildNetworkParams<'a, TBl: BlockT, TExPool, TImpQu, TCl> {
	/// The service configuration.
	pub config: &'a Configuration,
	/// A shared client returned by `new_full_parts`/`new_light_parts`.
	pub client: Arc<TCl>,
	/// A shared transaction pool.
	pub transaction_pool: Arc<TExPool>,
	/// A handle for spawning tasks.
	pub spawn_handle: SpawnTaskHandle,
	/// An import queue.
	pub import_queue: TImpQu,
	/// An optional, shared data fetcher for light clients.
	pub on_demand: Option<Arc<OnDemand<TBl>>>,
	/// A block announce validator builder.
	pub block_announce_validator_builder:
		Option<Box<dyn FnOnce(Arc<TCl>) -> Box<dyn BlockAnnounceValidator<TBl> + Send> + Send>>,
}

/// Build the network service, the network status sinks and an RPC sender.
pub fn build_network<TBl, TExPool, TImpQu, TCl>(
	params: BuildNetworkParams<TBl, TExPool, TImpQu, TCl>,
) -> Result<
	(
		Arc<NetworkService<TBl, <TBl as BlockT>::Hash>>,
		TracingUnboundedSender<sc_rpc::system::Request<TBl>>,
		NetworkStarter,
	),
	Error,
>
where
	TBl: BlockT,
	TCl: ProvideRuntimeApi<TBl>
		+ HeaderMetadata<TBl, Error = sp_blockchain::Error>
		+ Chain<TBl>
		+ BlockBackend<TBl>
		+ BlockIdTo<TBl, Error = sp_blockchain::Error>
		+ ProofProvider<TBl>
		+ HeaderBackend<TBl>
		+ BlockchainEvents<TBl>
		+ 'static,
	TExPool: MaintainedTransactionPool<Block = TBl, Hash = <TBl as BlockT>::Hash> + 'static,
	TImpQu: ImportQueue<TBl> + 'static,
{
	let BuildNetworkParams {
		config,
		client,
		transaction_pool,
		spawn_handle,
		import_queue,
		on_demand,
		block_announce_validator_builder,
	} = params;

	let transaction_pool_adapter = Arc::new(TransactionPoolAdapter {
		imports_external_transactions: !matches!(config.role, Role::Light),
		pool: transaction_pool,
		client: client.clone(),
	});

	let protocol_id = config.protocol_id();

	let block_announce_validator = if let Some(f) = block_announce_validator_builder {
		f(client.clone())
	} else {
		Box::new(DefaultBlockAnnounceValidator)
	};

	let block_request_protocol_config = {
		if matches!(config.role, Role::Light) {
			// Allow outgoing requests but deny incoming requests.
			block_request_handler::generate_protocol_config(&protocol_id)
		} else {
			// Allow both outgoing and incoming requests.
			let (handler, protocol_config) = BlockRequestHandler::new(
				&protocol_id,
				client.clone(),
				config.network.default_peers_set.in_peers as usize +
					config.network.default_peers_set.out_peers as usize,
			);
			spawn_handle.spawn("block_request_handler", handler.run());
			protocol_config
		}
	};

	let state_request_protocol_config = {
		if matches!(config.role, Role::Light) {
			// Allow outgoing requests but deny incoming requests.
			state_request_handler::generate_protocol_config(&protocol_id)
		} else {
			// Allow both outgoing and incoming requests.
			let (handler, protocol_config) = StateRequestHandler::new(
				&protocol_id,
				client.clone(),
				config.network.default_peers_set.in_peers as usize +
					config.network.default_peers_set.out_peers as usize,
			);
			spawn_handle.spawn("state_request_handler", handler.run());
			protocol_config
		}
	};

	let light_client_request_protocol_config = {
		if matches!(config.role, Role::Light) {
			// Allow outgoing requests but deny incoming requests.
			light_client_requests::generate_protocol_config(&protocol_id)
		} else {
			// Allow both outgoing and incoming requests.
			let (handler, protocol_config) =
				LightClientRequestHandler::new(&protocol_id, client.clone());
			spawn_handle.spawn("light_client_request_handler", handler.run());
			protocol_config
		}
	};

	let mut network_params = sc_network::config::Params {
		role: config.role.clone(),
		executor: {
			let spawn_handle = Clone::clone(&spawn_handle);
			Some(Box::new(move |fut| {
				spawn_handle.spawn("libp2p-node", fut);
			}))
		},
		transactions_handler_executor: {
			let spawn_handle = Clone::clone(&spawn_handle);
			Box::new(move |fut| {
				spawn_handle.spawn("network-transactions-handler", fut);
			})
		},
		network_config: config.network.clone(),
		chain: client.clone(),
		on_demand,
		transaction_pool: transaction_pool_adapter as _,
		import_queue: Box::new(import_queue),
		protocol_id,
		block_announce_validator,
		metrics_registry: config.prometheus_config.as_ref().map(|config| config.registry.clone()),
		block_request_protocol_config,
		state_request_protocol_config,
		light_client_request_protocol_config,
	};

	// Storage chains don't keep full block history and can't be synced in full mode.
	// Force fast sync when storage chain mode is enabled.
	if matches!(config.transaction_storage, TransactionStorageMode::StorageChain) {
		network_params.network_config.sync_mode =
			SyncMode::Fast { storage_chain_mode: true, skip_proofs: false };
	}

	let has_bootnodes = !network_params.network_config.boot_nodes.is_empty();
	let network_mut = sc_network::NetworkWorker::new(network_params)?;
	let network = network_mut.service().clone();

	let (system_rpc_tx, system_rpc_rx) = tracing_unbounded("mpsc_system_rpc");

	let future = build_network_future(
		config.role.clone(),
		network_mut,
		client,
		system_rpc_rx,
		has_bootnodes,
		config.announce_block,
	);

	// TODO: Normally, one is supposed to pass a list of notifications protocols supported by the
	// node through the `NetworkConfiguration` struct. But because this function doesn't know in
	// advance which components, such as GrandPa or Polkadot, will be plugged on top of the
	// service, it is unfortunately not possible to do so without some deep refactoring. To bypass
	// this problem, the `NetworkService` provides a `register_notifications_protocol` method that
	// can be called even after the network has been initialized. However, we want to avoid the
	// situation where `register_notifications_protocol` is called *after* the network actually
	// connects to other peers. For this reason, we delay the process of the network future until
	// the user calls `NetworkStarter::start_network`.
	//
	// This entire hack should eventually be removed in favour of passing the list of protocols
	// through the configuration.
	//
	// See also https://github.com/paritytech/substrate/issues/6827
	let (network_start_tx, network_start_rx) = oneshot::channel();

	// The network worker is responsible for gathering all network messages and processing
	// them. This is quite a heavy task, and at the time of the writing of this comment it
	// frequently happens that this future takes several seconds or in some situations
	// even more than a minute until it has processed its entire queue. This is clearly an
	// issue, and ideally we would like to fix the network future to take as little time as
	// possible, but we also take the extra harm-prevention measure to execute the networking
	// future using `spawn_blocking`.
	spawn_handle.spawn_blocking("network-worker", async move {
		if network_start_rx.await.is_err() {
			debug_assert!(false);
			log::warn!(
				"The NetworkStart returned as part of `build_network` has been silently dropped"
			);
			// This `return` might seem unnecessary, but we don't want to make it look like
			// everything is working as normal even though the user is clearly misusing the API.
			return
		}

		future.await
	});

	Ok((network, system_rpc_tx, NetworkStarter(network_start_tx)))
}

/// Object used to start the network.
#[must_use]
pub struct NetworkStarter(oneshot::Sender<()>);

impl NetworkStarter {
	/// Start the network. Call this after all sub-components have been initialized.
	///
	/// > **Note**: If you don't call this function, the networking will not work.
	pub fn start_network(self) {
		let _ = self.0.send(());
	}
}<|MERGE_RESOLUTION|>--- conflicted
+++ resolved
@@ -19,24 +19,13 @@
 use crate::{
 	build_network_future,
 	client::{light, Client, ClientConfig},
-<<<<<<< HEAD
-	config::{Configuration, KeystoreConfig, PrometheusConfig, OffchainWorkerConfig},
-};
-use sc_client_api::{
-	light::RemoteBlockchain, ForkBlocks, BadBlocks, UsageProvider, ExecutorProvider,
-};
-use sp_utils::mpsc::{tracing_unbounded, TracingUnboundedSender};
-use sc_chain_spec::get_extension;
-use sp_consensus::{
-	block_validation::{BlockAnnounceValidator, DefaultBlockAnnounceValidator, Chain},
-	import_queue::ImportQueue,
-=======
-	config::{Configuration, KeystoreConfig, PrometheusConfig, TransactionStorageMode},
+	config::{
+		Configuration, KeystoreConfig, PrometheusConfig, TransactionStorageMode, OffchainWorkerConfig
+	},
 	error::Error,
 	metrics::MetricsService,
 	start_rpc_servers, MallocSizeOfWasm, RpcHandlers, SpawnTaskHandle, TaskManager,
 	TransactionPoolAdapter,
->>>>>>> 1d5abf01
 };
 use futures::{channel::oneshot, future::ready, FutureExt, StreamExt};
 use jsonrpc_pubsub::manager::SubscriptionManager;
@@ -362,10 +351,6 @@
 			config.prometheus_config.as_ref().map(|config| config.registry.clone()),
 			telemetry,
 			ClientConfig {
-<<<<<<< HEAD
-=======
-				offchain_worker_enabled: config.offchain_worker.enabled,
->>>>>>> 1d5abf01
 				offchain_indexing_api: config.offchain_worker.indexing_enabled,
 				wasm_runtime_overrides: config.wasm_runtime_overrides.clone(),
 				no_genesis: matches!(
@@ -539,7 +524,6 @@
 	let offchain_workers = Arc::new(sc_offchain::OffchainWorkers::new(client.clone()));
 
 	// Inform the offchain worker about new imported blocks
-<<<<<<< HEAD
 	spawn_handle.spawn(
 		"offchain-notifications",
 		sc_offchain::notification_future(
@@ -552,20 +536,6 @@
 			network.clone(),
 		)
 	);
-=======
-	if let Some(offchain) = offchain_workers.clone() {
-		spawn_handle.spawn(
-			"offchain-notifications",
-			sc_offchain::notification_future(
-				config.role.is_authority(),
-				client.clone(),
-				offchain,
-				Clone::clone(&spawn_handle),
-				network.clone(),
-			),
-		);
-	}
->>>>>>> 1d5abf01
 
 	Some(offchain_workers)
 }
