--- conflicted
+++ resolved
@@ -18,11 +18,7 @@
 
 use super::*;
 use frame_election_provider_support::SortedListProvider;
-<<<<<<< HEAD
-use frame_support::{
-	ensure,
-	traits::{Defensive, OnRuntimeUpgrade},
-};
+use frame_support::traits::{Defensive, OnRuntimeUpgrade};
 use sp_std::collections::btree_map::BTreeMap;
 
 pub mod v10 {
@@ -86,9 +82,6 @@
 		}
 	}
 }
-=======
-use frame_support::traits::OnRuntimeUpgrade;
->>>>>>> 666f39b8
 
 pub mod v9 {
 	use super::*;
