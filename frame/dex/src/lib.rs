--- conflicted
+++ resolved
@@ -741,15 +741,11 @@
 			let balance1 = Self::get_balance(&pool_account, asset1).ok()?;
 			let balance2 = Self::get_balance(&pool_account, asset2).ok()?;
 			if !balance1.is_zero() {
-<<<<<<< HEAD
-				let (reserve1, reserve2) = (balance1, balance2);
-							
+				
 				if include_fee {
-					//let amount: u128 = amount.into()
-//						.checked_mul(1000u128 - (T::Fee::get() as u128))?;
-					Self::get_amount_out(&amount, &reserve1, &reserve2).ok()
+					Self::get_amount_out(&amount, &balance1, &balance2).ok()
 				} else {
-					Self::quote(&amount, &reserve1, &reserve2).ok()
+					Self::quote(&amount, &balance1, &balance2).ok()
 				}
 			} else {
 				None
@@ -781,18 +777,11 @@
 			let balance1 = Self::get_balance(&pool_account, asset1).ok()?;
 			let balance2 = Self::get_balance(&pool_account, asset2).ok()?;
 			if !balance1.is_zero() {
-				let (reserve1, reserve2) = (balance1, balance2);
-							
 				if include_fee {
-					//let amount: u128 = amount.into()
-//						.checked_mul(1000u128 - (T::Fee::get() as u128))?;
-					Self::get_amount_in(&amount, &reserve1, &reserve2).ok()
+					Self::get_amount_in(&amount, &balance1, &balance2).ok()
 				} else {
-					Self::quote(&amount, &reserve1, &reserve2).ok()
+					Self::quote(&amount, &balance1, &balance2).ok()
 				}
-=======
-				Self::quote(&amount, &balance1, &balance2).ok()
->>>>>>> 5a8da1eb
 			} else {
 				None
 			}
