--- conflicted
+++ resolved
@@ -164,7 +164,6 @@
 		Currency, EnsureOriginWithArg, ReservableCurrency, StoredMap,
 	},
 };
-<<<<<<< HEAD
 use codec::{Encode, Decode, HasCompact};
 use frame_support::{
 	ensure, dispatch::{DispatchError, DispatchResult}, traits::{
@@ -173,8 +172,6 @@
 		},
 	},
 };
-=======
->>>>>>> e5d5d88d
 use frame_system::Config as SystemConfig;
 
 pub use pallet::*;
@@ -770,13 +767,8 @@
 		///
 		/// Weight: `O(1)`
 		/// Modes: Post-existence of `who`; Pre & post Zombie-status of `who`.
-<<<<<<< HEAD
-		#[pallet::weight(T::WeightInfo::slash())]
-		pub(super) fn slash(
-=======
 		#[pallet::weight(T::WeightInfo::burn())]
 		pub fn burn(
->>>>>>> e5d5d88d
 			origin: OriginFor<T>,
 			id: T::AssetIdParameter,
 			who: AccountIdLookupOf<T>,
@@ -786,12 +778,7 @@
 			let who = T::Lookup::lookup(who)?;
 			let id: T::AssetId = id.into();
 
-<<<<<<< HEAD
-			let f = DebitFlags { keep_alive: false, ignore_freezer: false };
-			let amount = amount.min(Self::reducible_balance(id, &who, f)?);
-=======
 			let f = DebitFlags { keep_alive: false, best_effort: true };
->>>>>>> e5d5d88d
 			let _ = Self::do_burn(id, &who, amount, Some(origin), f)?;
 			Ok(())
 		}
@@ -817,25 +804,16 @@
 		#[pallet::weight(T::WeightInfo::transfer())]
 		pub fn transfer(
 			origin: OriginFor<T>,
-<<<<<<< HEAD
-			#[pallet::compact] id: T::AssetId,
-			target: <T::Lookup as StaticLookup>::Source,
-=======
 			id: T::AssetIdParameter,
 			target: AccountIdLookupOf<T>,
->>>>>>> e5d5d88d
 			#[pallet::compact] amount: T::Balance,
 		) -> DispatchResult {
 			let origin = ensure_signed(origin)?;
 			let dest = T::Lookup::lookup(target)?;
 			let id: T::AssetId = id.into();
 
-<<<<<<< HEAD
-			Self::do_transfer(id, &origin, &dest, amount, None, WhenDust::Credit).map(|_| ())
-=======
 			let f = TransferFlags { keep_alive: false, best_effort: false, burn_dust: false };
 			Self::do_transfer(id, &origin, &dest, amount, None, f).map(|_| ())
->>>>>>> e5d5d88d
 		}
 
 		/// Move some assets from the sender account to another, keeping the sender account alive.
@@ -865,14 +843,10 @@
 		) -> DispatchResult {
 			let source = ensure_signed(origin)?;
 			let dest = T::Lookup::lookup(target)?;
-<<<<<<< HEAD
-			Self::do_transfer(id, &source, &dest, amount, None, WhenDust::KeepAlive).map(|_| ())
-=======
 			let id: T::AssetId = id.into();
 
 			let f = TransferFlags { keep_alive: true, best_effort: false, burn_dust: false };
 			Self::do_transfer(id, &source, &dest, amount, None, f).map(|_| ())
->>>>>>> e5d5d88d
 		}
 
 		/// Move some assets from one account to another.
@@ -905,14 +879,10 @@
 			let origin = ensure_signed(origin)?;
 			let source = T::Lookup::lookup(source)?;
 			let dest = T::Lookup::lookup(dest)?;
-<<<<<<< HEAD
-			Self::do_transfer(id, &source, &dest, amount, Some(origin), WhenDust::Credit).map(|_| ())
-=======
 			let id: T::AssetId = id.into();
 
 			let f = TransferFlags { keep_alive: false, best_effort: false, burn_dust: false };
 			Self::do_transfer(id, &source, &dest, amount, Some(origin), f).map(|_| ())
->>>>>>> e5d5d88d
 		}
 
 		/// Disallow further unprivileged transfers from an account.
@@ -1463,16 +1433,6 @@
 			Self::do_transfer_approved(id, &owner, &delegate, &destination, amount)
 		}
 
-<<<<<<< HEAD
-			Approvals::<T, I>::try_mutate_exists((id, &owner, delegate), |maybe_approved| -> DispatchResult {
-				let mut approved = maybe_approved.take().ok_or(Error::<T, I>::Unapproved)?;
-				let remaining = approved
-					.amount
-					.checked_sub(&amount)
-					.ok_or(Error::<T, I>::Unapproved)?;
-
-				Self::do_transfer(id, &owner, &destination, amount, None, WhenDust::Credit)?;
-=======
 		/// Create an asset account for non-provider assets.
 		///
 		/// A deposit will be taken from the signer account.
@@ -1487,7 +1447,6 @@
 			let id: T::AssetId = id.into();
 			Self::do_touch(id, ensure_signed(origin)?)
 		}
->>>>>>> e5d5d88d
 
 		/// Return the deposit (if any) of an asset account.
 		///
