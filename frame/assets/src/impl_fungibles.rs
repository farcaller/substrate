// This file is part of Substrate.

// Copyright (C) 2017-2022 Parity Technologies (UK) Ltd.
// SPDX-License-Identifier: Apache-2.0

// Licensed under the Apache License, Version 2.0 (the "License");
// you may not use this file except in compliance with the License.
// You may obtain a copy of the License at
//
// 	http://www.apache.org/licenses/LICENSE-2.0
//
// Unless required by applicable law or agreed to in writing, software
// distributed under the License is distributed on an "AS IS" BASIS,
// WITHOUT WARRANTIES OR CONDITIONS OF ANY KIND, either express or implied.
// See the License for the specific language governing permissions and
// limitations under the License.

//! Implementations for fungibles trait.

use super::*;

impl<T: Config<I>, I: 'static> fungibles::Inspect<<T as SystemConfig>::AccountId> for Pallet<T, I> {
	type AssetId = T::AssetId;
	type Balance = T::Balance;

	fn total_issuance(asset: Self::AssetId) -> Self::Balance {
		Asset::<T, I>::get(asset).map(|x| x.supply).unwrap_or_else(Zero::zero)
	}

	fn minimum_balance(asset: Self::AssetId) -> Self::Balance {
		Asset::<T, I>::get(asset).map(|x| x.min_balance).unwrap_or_else(Zero::zero)
	}

	fn balance(asset: Self::AssetId, who: &<T as SystemConfig>::AccountId) -> Self::Balance {
		Pallet::<T, I>::balance(asset, who)
	}

	fn reducible_balance(
		asset: Self::AssetId,
		who: &<T as SystemConfig>::AccountId,
		keep_alive: bool,
	) -> Self::Balance {
		Pallet::<T, I>::reducible_balance(asset, who, keep_alive).unwrap_or(Zero::zero())
	}

	fn can_deposit(
		asset: Self::AssetId,
		who: &<T as SystemConfig>::AccountId,
		amount: Self::Balance,
		mint: bool,
	) -> DepositConsequence {
		Pallet::<T, I>::can_increase(asset, who, amount, mint)
	}

	fn can_withdraw(
		asset: Self::AssetId,
		who: &<T as SystemConfig>::AccountId,
		amount: Self::Balance,
	) -> WithdrawConsequence<Self::Balance> {
		Pallet::<T, I>::can_decrease(asset, who, amount, false)
	}
}

impl<T: Config<I>, I: 'static> fungibles::InspectMetadata<<T as SystemConfig>::AccountId>
	for Pallet<T, I>
{
	/// Return the name of an asset.
	fn name(asset: &Self::AssetId) -> Vec<u8> {
		Metadata::<T, I>::get(asset).name.to_vec()
	}

	/// Return the symbol of an asset.
	fn symbol(asset: &Self::AssetId) -> Vec<u8> {
		Metadata::<T, I>::get(asset).symbol.to_vec()
	}

	/// Return the decimals of an asset.
	fn decimals(asset: &Self::AssetId) -> u8 {
		Metadata::<T, I>::get(asset).decimals
	}
}

impl<T: Config<I>, I: 'static> fungibles::Mutate<<T as SystemConfig>::AccountId> for Pallet<T, I> {
	fn mint_into(
		asset: Self::AssetId,
		who: &<T as SystemConfig>::AccountId,
		amount: Self::Balance,
	) -> DispatchResult {
		Self::do_mint(asset, who, amount, None)
	}

	fn burn_from(
		asset: Self::AssetId,
		who: &<T as SystemConfig>::AccountId,
		amount: Self::Balance,
	) -> Result<Self::Balance, DispatchError> {
		let f = DebitFlags { keep_alive: false, best_effort: false };
		Self::do_burn(asset, who, amount, None, f)
	}

	fn slash(
		asset: Self::AssetId,
		who: &<T as SystemConfig>::AccountId,
		amount: Self::Balance,
	) -> Result<Self::Balance, DispatchError> {
		let f = DebitFlags { keep_alive: false, best_effort: true };
		Self::do_burn(asset, who, amount, None, f)
	}
}

impl<T: Config<I>, I: 'static> fungibles::Transfer<T::AccountId> for Pallet<T, I> {
	fn transfer(
		asset: Self::AssetId,
		source: &T::AccountId,
		dest: &T::AccountId,
		amount: T::Balance,
		keep_alive: bool,
	) -> Result<T::Balance, DispatchError> {
		let f = TransferFlags { keep_alive, best_effort: false, burn_dust: false };
		Self::do_transfer(asset, source, dest, amount, None, f)
	}
}

impl<T: Config<I>, I: 'static> fungibles::Unbalanced<T::AccountId> for Pallet<T, I> {
	fn set_balance(_: Self::AssetId, _: &T::AccountId, _: Self::Balance) -> DispatchResult {
		unreachable!("set_balance is not used if other functions are impl'd");
	}
	fn set_total_issuance(id: T::AssetId, amount: Self::Balance) {
		Asset::<T, I>::mutate_exists(id, |maybe_asset| {
			if let Some(ref mut asset) = maybe_asset {
				asset.supply = amount
			}
		});
	}
	fn decrease_balance(
		asset: T::AssetId,
		who: &T::AccountId,
		amount: Self::Balance,
	) -> Result<Self::Balance, DispatchError> {
		let f = DebitFlags { keep_alive: false, best_effort: false };
		Self::decrease_balance(asset, who, amount, f, |_, _| Ok(()))
	}
	fn decrease_balance_at_most(
		asset: T::AssetId,
		who: &T::AccountId,
		amount: Self::Balance,
	) -> Self::Balance {
		let f = DebitFlags { keep_alive: false, best_effort: true };
		Self::decrease_balance(asset, who, amount, f, |_, _| Ok(())).unwrap_or(Zero::zero())
	}
	fn increase_balance(
		asset: T::AssetId,
		who: &T::AccountId,
		amount: Self::Balance,
	) -> Result<Self::Balance, DispatchError> {
		Self::increase_balance(asset, who, amount, |_| Ok(()))?;
		Ok(amount)
	}
	fn increase_balance_at_most(
		asset: T::AssetId,
		who: &T::AccountId,
		amount: Self::Balance,
	) -> Self::Balance {
		match Self::increase_balance(asset, who, amount, |_| Ok(())) {
			Ok(()) => amount,
			Err(_) => Zero::zero(),
		}
	}
}

impl<T: Config<I>, I: 'static> fungibles::Create<T::AccountId> for Pallet<T, I> {
	fn create(
		id: T::AssetId,
		admin: T::AccountId,
		is_sufficient: bool,
		min_balance: Self::Balance,
	) -> DispatchResult {
		Self::do_force_create(id, admin, is_sufficient, min_balance)
	}
}

impl<T: Config<I>, I: 'static> fungibles::Destroy<T::AccountId> for Pallet<T, I> {
	type DestroyWitness = DestroyWitness;

	fn get_destroy_witness(asset: &T::AssetId) -> Option<Self::DestroyWitness> {
		Asset::<T, I>::get(asset).map(|asset_details| asset_details.destroy_witness())
	}

	fn destroy(
		id: T::AssetId,
		witness: Self::DestroyWitness,
		maybe_check_owner: Option<T::AccountId>,
	) -> Result<Self::DestroyWitness, DispatchError> {
		Self::do_destroy(id, witness, maybe_check_owner)
	}
}

impl<T: Config<I>, I: 'static> fungibles::metadata::Inspect<<T as SystemConfig>::AccountId>
	for Pallet<T, I>
{
	fn name(asset: T::AssetId) -> Vec<u8> {
		Metadata::<T, I>::get(asset).name.to_vec()
	}

	fn symbol(asset: T::AssetId) -> Vec<u8> {
		Metadata::<T, I>::get(asset).symbol.to_vec()
	}

	fn decimals(asset: T::AssetId) -> u8 {
		Metadata::<T, I>::get(asset).decimals
	}
}

impl<T: Config<I>, I: 'static> fungibles::metadata::Mutate<<T as SystemConfig>::AccountId>
	for Pallet<T, I>
{
	fn set(
		asset: T::AssetId,
		from: &<T as SystemConfig>::AccountId,
		name: Vec<u8>,
		symbol: Vec<u8>,
		decimals: u8,
	) -> DispatchResult {
		Self::do_set_metadata(asset, from, name, symbol, decimals)
	}
}

impl<T: Config<I>, I: 'static> fungibles::approvals::Inspect<<T as SystemConfig>::AccountId>
	for Pallet<T, I>
{
	// Check the amount approved to be spent by an owner to a delegate
	fn allowance(
		asset: T::AssetId,
		owner: &<T as SystemConfig>::AccountId,
		delegate: &<T as SystemConfig>::AccountId,
	) -> T::Balance {
		Approvals::<T, I>::get((asset, &owner, &delegate))
			.map(|x| x.amount)
			.unwrap_or_else(Zero::zero)
	}
}

impl<T: Config<I>, I: 'static> fungibles::approvals::Mutate<<T as SystemConfig>::AccountId>
	for Pallet<T, I>
{
	fn approve(
		asset: T::AssetId,
		owner: &<T as SystemConfig>::AccountId,
		delegate: &<T as SystemConfig>::AccountId,
		amount: T::Balance,
	) -> DispatchResult {
		Self::do_approve_transfer(asset, owner, delegate, amount)
	}

	// Aprove spending tokens from a given account
	fn transfer_from(
		asset: T::AssetId,
		owner: &<T as SystemConfig>::AccountId,
		delegate: &<T as SystemConfig>::AccountId,
		dest: &<T as SystemConfig>::AccountId,
		amount: T::Balance,
	) -> DispatchResult {
		Self::do_transfer_approved(asset, owner, delegate, dest, amount)
	}
}

<<<<<<< HEAD
impl<T: Config<I>, I: 'static> fungibles::InspectEnumerable<T::AccountId> for Pallet<T, I> {
	/// Returns an iterator of the assets in existence.
	///
	/// NOTE: iterating this list invokes a storage read per item.
	fn assets() -> Box<dyn Iterator<Item = Self::AssetId>> {
		Box::new(Asset::<T, I>::iter_keys())
	}
}

=======
>>>>>>> 3e71d606
impl<T: Config<I>, I: 'static> fungibles::roles::Inspect<<T as SystemConfig>::AccountId>
	for Pallet<T, I>
{
	fn owner(asset: T::AssetId) -> Option<<T as SystemConfig>::AccountId> {
		Asset::<T, I>::get(asset).map(|x| x.owner)
	}

	fn issuer(asset: T::AssetId) -> Option<<T as SystemConfig>::AccountId> {
		Asset::<T, I>::get(asset).map(|x| x.issuer)
	}

	fn admin(asset: T::AssetId) -> Option<<T as SystemConfig>::AccountId> {
		Asset::<T, I>::get(asset).map(|x| x.admin)
	}

	fn freezer(asset: T::AssetId) -> Option<<T as SystemConfig>::AccountId> {
		Asset::<T, I>::get(asset).map(|x| x.freezer)
	}
<<<<<<< HEAD
=======
}

impl<T: Config<I>, I: 'static> fungibles::InspectEnumerable<T::AccountId> for Pallet<T, I> {
	type AssetsIterator = KeyPrefixIterator<<T as Config<I>>::AssetId>;

	/// Returns an iterator of the assets in existence.
	///
	/// NOTE: iterating this list invokes a storage read per item.
	fn asset_ids() -> Self::AssetsIterator {
		Asset::<T, I>::iter_keys()
	}
>>>>>>> 3e71d606
}<|MERGE_RESOLUTION|>--- conflicted
+++ resolved
@@ -264,18 +264,6 @@
 	}
 }
 
-<<<<<<< HEAD
-impl<T: Config<I>, I: 'static> fungibles::InspectEnumerable<T::AccountId> for Pallet<T, I> {
-	/// Returns an iterator of the assets in existence.
-	///
-	/// NOTE: iterating this list invokes a storage read per item.
-	fn assets() -> Box<dyn Iterator<Item = Self::AssetId>> {
-		Box::new(Asset::<T, I>::iter_keys())
-	}
-}
-
-=======
->>>>>>> 3e71d606
 impl<T: Config<I>, I: 'static> fungibles::roles::Inspect<<T as SystemConfig>::AccountId>
 	for Pallet<T, I>
 {
@@ -294,8 +282,6 @@
 	fn freezer(asset: T::AssetId) -> Option<<T as SystemConfig>::AccountId> {
 		Asset::<T, I>::get(asset).map(|x| x.freezer)
 	}
-<<<<<<< HEAD
-=======
 }
 
 impl<T: Config<I>, I: 'static> fungibles::InspectEnumerable<T::AccountId> for Pallet<T, I> {
@@ -307,5 +293,4 @@
 	fn asset_ids() -> Self::AssetsIterator {
 		Asset::<T, I>::iter_keys()
 	}
->>>>>>> 3e71d606
 }