// This file is part of Substrate.

// Copyright (C) Parity Technologies (UK) Ltd.
// SPDX-License-Identifier: Apache-2.0

// Licensed under the Apache License, Version 2.0 (the "License");
// you may not use this file except in compliance with the License.
// You may obtain a copy of the License at
//
// 	http://www.apache.org/licenses/LICENSE-2.0
//
// Unless required by applicable law or agreed to in writing, software
// distributed under the License is distributed on an "AS IS" BASIS,
// WITHOUT WARRANTIES OR CONDITIONS OF ANY KIND, either express or implied.
// See the License for the specific language governing permissions and
// limitations under the License.

//! # Multi phase, offchain election provider pallet.
//!
//! Currently, this election-provider has two distinct phases (see [`Phase`]), **signed** and
//! **unsigned**.
//!
//! ## Phases
//!
//! The timeline of pallet is as follows. At each block,
//! [`frame_election_provider_support::ElectionDataProvider::next_election_prediction`] is used to
//! estimate the time remaining to the next call to
//! [`frame_election_provider_support::ElectionProvider::elect`]. Based on this, a phase is chosen.
//! The timeline is as follows.
//!
//! ```ignore
//!                                                                    elect()
//!                 +   <--T::SignedPhase-->  +  <--T::UnsignedPhase-->   +
//!   +-------------------------------------------------------------------+
//!    Phase::Off   +       Phase::Signed     +      Phase::Unsigned      +
//! ```
//!
//! Note that the unsigned phase starts [`pallet::Config::UnsignedPhase`] blocks before the
//! `next_election_prediction`, but only ends when a call to [`ElectionProvider::elect`] happens. If
//! no `elect` happens, the signed phase is extended.
//!
//! > Given this, it is rather important for the user of this pallet to ensure it always terminates
//! election via `elect` before requesting a new one.
//!
//! Each of the phases can be disabled by essentially setting their length to zero. If both phases
//! have length zero, then the pallet essentially runs only the fallback strategy, denoted by
//! [`Config::Fallback`].
//!
//! ### Signed Phase
//!
//! In the signed phase, solutions (of type [`RawSolution`]) are submitted and queued on chain. A
//! deposit is reserved, based on the size of the solution, for the cost of keeping this solution
//! on-chain for a number of blocks, and the potential weight of the solution upon being checked. A
//! maximum of `pallet::Config::SignedMaxSubmissions` solutions are stored. The queue is always
//! sorted based on score (worse to best).
//!
//! Upon arrival of a new solution:
//!
//! 1. If the queue is not full, it is stored in the appropriate sorted index.
//! 2. If the queue is full but the submitted solution is better than one of the queued ones, the
//!    worse solution is discarded, the bond of the outgoing solution is returned, and the new
//!    solution is stored in the correct index.
//! 3. If the queue is full and the solution is not an improvement compared to any of the queued
//!    ones, it is instantly rejected and no additional bond is reserved.
//!
//! A signed solution cannot be reversed, taken back, updated, or retracted. In other words, the
//! origin can not bail out in any way, if their solution is queued.
//!
//! Upon the end of the signed phase, the solutions are examined from best to worse (i.e. `pop()`ed
//! until drained). Each solution undergoes an expensive `Pallet::feasibility_check`, which ensures
//! the score claimed by this score was correct, and it is valid based on the election data (i.e.
//! votes and targets). At each step, if the current best solution passes the feasibility check,
//! it is considered to be the best one. The sender of the origin is rewarded, and the rest of the
//! queued solutions get their deposit back and are discarded, without being checked.
//!
//! The following example covers all of the cases at the end of the signed phase:
//!
//! ```ignore
//! Queue
//! +-------------------------------+
//! |Solution(score=20, valid=false)| +-->  Slashed
//! +-------------------------------+
//! |Solution(score=15, valid=true )| +-->  Rewarded, Saved
//! +-------------------------------+
//! |Solution(score=10, valid=true )| +-->  Discarded
//! +-------------------------------+
//! |Solution(score=05, valid=false)| +-->  Discarded
//! +-------------------------------+
//! |             None              |
//! +-------------------------------+
//! ```
//!
//! Note that both of the bottom solutions end up being discarded and get their deposit back,
//! despite one of them being *invalid*.
//!
//! ## Unsigned Phase
//!
//! The unsigned phase will always follow the signed phase, with the specified duration. In this
//! phase, only validator nodes can submit solutions. A validator node who has offchain workers
//! enabled will start to mine a solution in this phase and submits it back to the chain as an
//! unsigned transaction, thus the name _unsigned_ phase. This unsigned transaction can never be
//! valid if propagated, and it acts similar to an inherent.
//!
//! Validators will only submit solutions if the one that they have computed is sufficiently better
//! than the best queued one (see [`pallet::Config::BetterUnsignedThreshold`]) and will limit the
//! weight of the solution to [`MinerConfig::MaxWeight`].
//!
//! The unsigned phase can be made passive depending on how the previous signed phase went, by
//! setting the first inner value of [`Phase`] to `false`. For now, the signed phase is always
//! active.
//!
//! ### Fallback
//!
//! If we reach the end of both phases (i.e. call to [`ElectionProvider::elect`] happens) and no
//! good solution is queued, then the fallback strategy [`pallet::Config::Fallback`] is used to
//! determine what needs to be done. The on-chain election is slow, and contains no balancing or
//! reduction post-processing. If [`pallet::Config::Fallback`] fails, the next phase
//! [`Phase::Emergency`] is enabled, which is a more *fail-safe* approach.
//!
//! ### Emergency Phase
//!
//! If, for any of the below reasons:
//!
//! 1. No **signed** or **unsigned** solution submitted, and no successful [`Config::Fallback`] is
//!    provided
//! 2. Any other unforeseen internal error
//!
//! A call to `T::ElectionProvider::elect` is made, and `Ok(_)` cannot be returned, then the pallet
//! proceeds to the [`Phase::Emergency`]. During this phase, any solution can be submitted from
//! [`Config::ForceOrigin`], without any checking, via [`Pallet::set_emergency_election_result`]
//! transaction. Hence, `[`Config::ForceOrigin`]` should only be set to a trusted origin, such as
//! the council or root. Once submitted, the forced solution is kept in [`QueuedSolution`] until the
//! next call to `T::ElectionProvider::elect`, where it is returned and [`Phase`] goes back to
//! `Off`.
//!
//! This implies that the user of this pallet (i.e. a staking pallet) should re-try calling
//! `T::ElectionProvider::elect` in case of error, until `OK(_)` is returned.
//!
//! To generate an emergency solution, one must only provide one argument: [`Supports`]. This is
//! essentially a collection of elected winners for the election, and voters who support them. The
//! supports can be generated by any means. In the simplest case, it could be manual. For example,
//! in the case of massive network failure or misbehavior, [`Config::ForceOrigin`] might decide to
//! select only a small number of emergency winners (which would greatly restrict the next validator
//! set, if this pallet is used with `pallet-staking`). If the failure is for other technical
//! reasons, then a simple and safe way to generate supports is using the staking-miner binary
//! provided in the Polkadot repository. This binary has a subcommand named `emergency-solution`
//! which is capable of connecting to a live network, and generating appropriate `supports` using a
//! standard algorithm, and outputting the `supports` in hex format, ready for submission. Note that
//! while this binary lives in the Polkadot repository, this particular subcommand of it can work
//! against any substrate-based chain.
//!
//! See the `staking-miner` documentation in the Polkadot repository for more information.
//!
//! ## Feasible Solution (correct solution)
//!
//! All submissions must undergo a feasibility check. Signed solutions are checked one by one at the
//! end of the signed phase, and the unsigned solutions are checked on the spot. A feasible solution
//! is as follows:
//!
//! 0. **all** of the used indices must be correct.
//! 1. present *exactly* correct number of winners.
//! 2. any assignment is checked to match with [`RoundSnapshot::voters`].
//! 3. the claimed score is valid, based on the fixed point arithmetic accuracy.
//!
//! ## Accuracy
//!
//! The accuracy of the election is configured via [`SolutionAccuracyOf`] which is the accuracy that
//! the submitted solutions must adhere to.
//!
//! Note that the accuracy is of great importance. The offchain solution should be as small as
//! possible, reducing solutions size/weight.
//!
//! ## Error types
//!
//! This pallet provides a verbose error system to ease future debugging and debugging. The overall
//! hierarchy of errors is as follows:
//!
//! 1. [`pallet::Error`]: These are the errors that can be returned in the dispatchables of the
//!    pallet, either signed or unsigned. Since decomposition with nested enums is not possible
//!    here, they are prefixed with the logical sub-system to which they belong.
//! 2. [`ElectionError`]: These are the errors that can be generated while the pallet is doing
//!    something in automatic scenarios, such as `offchain_worker` or `on_initialize`. These errors
//!    are helpful for logging and are thus nested as:
//!    - [`ElectionError::Miner`]: wraps a [`unsigned::MinerError`].
//!    - [`ElectionError::Feasibility`]: wraps a [`FeasibilityError`].
//!    - [`ElectionError::Fallback`]: wraps a fallback error.
//!    - [`ElectionError::DataProvider`]: wraps a static str.
//!
//! Note that there could be an overlap between these sub-errors. For example, A
//! `SnapshotUnavailable` can happen in both miner and feasibility check phase.
//!
//! ## Future Plans
//!
//! **Emergency-phase recovery script**: This script should be taken out of staking-miner in
//! polkadot and ideally live in `substrate/utils/frame/elections`.
//!
//! **Challenge Phase**. We plan on adding a third phase to the pallet, called the challenge phase.
//! This is a phase in which no further solutions are processed, and the current best solution might
//! be challenged by anyone (signed or unsigned). The main plan here is to enforce the solution to
//! be PJR. Checking PJR on-chain is quite expensive, yet proving that a solution is **not** PJR is
//! rather cheap. If a queued solution is successfully proven bad:
//!
//! 1. We must surely slash whoever submitted that solution (might be a challenge for unsigned
//!    solutions).
//! 2. We will fallback to the emergency strategy (likely extending the current era).
//!
//! **Bailing out**. The functionality of bailing out of a queued solution is nice. A miner can
//! submit a solution as soon as they _think_ it is high probability feasible, and do the checks
//! afterwards, and remove their solution (for a small cost of probably just transaction fees, or a
//! portion of the bond).
//!
//! **Conditionally open unsigned phase**: Currently, the unsigned phase is always opened. This is
//! useful because an honest validator will run substrate OCW code, which should be good enough to
//! trump a mediocre or malicious signed submission (assuming in the absence of honest signed bots).
//! If there are signed submissions, they can be checked against an absolute measure (e.g. PJR),
//! then we can only open the unsigned phase in extreme conditions (i.e. "no good signed solution
//! received") to spare some work for the active validators.
//!
//! **Allow smaller solutions and build up**: For now we only allow solutions that are exactly
//! [`DesiredTargets`], no more, no less. Over time, we can change this to a [min, max] where any
//! solution within this range is acceptable, where bigger solutions are prioritized.
//!
//! **Score based on (byte) size**: We should always prioritize small solutions over bigger ones, if
//! there is a tie. Even more harsh should be to enforce the bound of the `reduce` algorithm.
//!
//! **Take into account the encode/decode weight in benchmarks.** Currently, we only take into
//! account the weight of encode/decode in the `submit_unsigned` given its priority. Nonetheless,
//! all operations on the solution and the snapshot are worthy of taking this into account.

#![cfg_attr(not(feature = "std"), no_std)]

use codec::{Decode, Encode};
use frame_election_provider_support::{
	BoundedSupportsOf, ElectionDataProvider, ElectionProvider, ElectionProviderBase,
	InstantElectionProvider, NposSolution,
};
use frame_support::{
	dispatch::DispatchClass,
	ensure,
	traits::{Currency, DefensiveResult, Get, OnUnbalanced, ReservableCurrency},
	weights::Weight,
	DefaultNoBound, EqNoBound, PartialEqNoBound,
};
use frame_system::{ensure_none, offchain::SendTransactionTypes};
use scale_info::TypeInfo;
use sp_arithmetic::{
	traits::{CheckedAdd, Zero},
	UpperOf,
};
use sp_npos_elections::{
	assignment_ratio_to_staked_normalized, BoundedSupports, ElectionScore, EvaluateSupport,
	Supports, VoteWeight,
};
use sp_runtime::{
	transaction_validity::{
		InvalidTransaction, TransactionPriority, TransactionSource, TransactionValidity,
		TransactionValidityError, ValidTransaction,
	},
	DispatchError, ModuleError, PerThing, Perbill, RuntimeDebug, SaturatedConversion,
};
use sp_std::prelude::*;

#[cfg(feature = "runtime-benchmarks")]
mod benchmarking;
#[cfg(test)]
mod mock;
#[macro_use]
pub mod helpers;

const LOG_TARGET: &str = "runtime::election-provider";

pub mod migrations;
pub mod signed;
pub mod unsigned;
pub mod weights;
use unsigned::VoterOf;
pub use weights::WeightInfo;

pub use signed::{
	BalanceOf, NegativeImbalanceOf, PositiveImbalanceOf, SignedSubmission, SignedSubmissionOf,
	SignedSubmissions, SubmissionIndicesOf,
};
pub use unsigned::{Miner, MinerConfig};

/// The solution type used by this crate.
pub type SolutionOf<T> = <T as MinerConfig>::Solution;

/// The voter index. Derived from [`SolutionOf`].
pub type SolutionVoterIndexOf<T> = <SolutionOf<T> as NposSolution>::VoterIndex;
/// The target index. Derived from [`SolutionOf`].
pub type SolutionTargetIndexOf<T> = <SolutionOf<T> as NposSolution>::TargetIndex;
/// The accuracy of the election, when submitted from offchain. Derived from [`SolutionOf`].
pub type SolutionAccuracyOf<T> =
	<SolutionOf<<T as crate::Config>::MinerConfig> as NposSolution>::Accuracy;
/// The fallback election type.
pub type FallbackErrorOf<T> = <<T as crate::Config>::Fallback as ElectionProviderBase>::Error;

/// Configuration for the benchmarks of the pallet.
pub trait BenchmarkingConfig {
	/// Range of voters.
	const VOTERS: [u32; 2];
	/// Range of targets.
	const TARGETS: [u32; 2];
	/// Range of active voters.
	const ACTIVE_VOTERS: [u32; 2];
	/// Range of desired targets.
	const DESIRED_TARGETS: [u32; 2];
	/// Maximum number of voters expected. This is used only for memory-benchmarking of snapshot.
	const SNAPSHOT_MAXIMUM_VOTERS: u32;
	/// Maximum number of voters expected. This is used only for memory-benchmarking of miner.
	const MINER_MAXIMUM_VOTERS: u32;
	/// Maximum number of targets expected. This is used only for memory-benchmarking.
	const MAXIMUM_TARGETS: u32;
}

/// Current phase of the pallet.
#[derive(PartialEq, Eq, Clone, Copy, Encode, Decode, Debug, TypeInfo)]
pub enum Phase<Bn> {
	/// Nothing, the election is not happening.
	Off,
	/// Signed phase is open.
	Signed,
	/// Unsigned phase. First element is whether it is active or not, second the starting block
	/// number.
	///
	/// We do not yet check whether the unsigned phase is active or passive. The intent is for the
	/// blockchain to be able to declare: "I believe that there exists an adequate signed
	/// solution," advising validators not to bother running the unsigned offchain worker.
	///
	/// As validator nodes are free to edit their OCW code, they could simply ignore this advisory
	/// and always compute their own solution. However, by default, when the unsigned phase is
	/// passive, the offchain workers will not bother running.
	Unsigned((bool, Bn)),
	/// The emergency phase. This is enabled upon a failing call to `T::ElectionProvider::elect`.
	/// After that, the only way to leave this phase is through a successful
	/// `T::ElectionProvider::elect`.
	Emergency,
}

impl<Bn> Default for Phase<Bn> {
	fn default() -> Self {
		Phase::Off
	}
}

impl<Bn: PartialEq + Eq> Phase<Bn> {
	/// Whether the phase is emergency or not.
	pub fn is_emergency(&self) -> bool {
		matches!(self, Phase::Emergency)
	}

	/// Whether the phase is signed or not.
	pub fn is_signed(&self) -> bool {
		matches!(self, Phase::Signed)
	}

	/// Whether the phase is unsigned or not.
	pub fn is_unsigned(&self) -> bool {
		matches!(self, Phase::Unsigned(_))
	}

	/// Whether the phase is unsigned and open or not, with specific start.
	pub fn is_unsigned_open_at(&self, at: Bn) -> bool {
		matches!(self, Phase::Unsigned((true, real)) if *real == at)
	}

	/// Whether the phase is unsigned and open or not.
	pub fn is_unsigned_open(&self) -> bool {
		matches!(self, Phase::Unsigned((true, _)))
	}

	/// Whether the phase is off or not.
	pub fn is_off(&self) -> bool {
		matches!(self, Phase::Off)
	}
}

/// The type of `Computation` that provided this election data.
#[derive(PartialEq, Eq, Clone, Copy, Encode, Decode, Debug, TypeInfo)]
pub enum ElectionCompute {
	/// Election was computed on-chain.
	OnChain,
	/// Election was computed with a signed submission.
	Signed,
	/// Election was computed with an unsigned submission.
	Unsigned,
	/// Election was computed using the fallback
	Fallback,
	/// Election was computed with emergency status.
	Emergency,
}

impl Default for ElectionCompute {
	fn default() -> Self {
		ElectionCompute::OnChain
	}
}

/// A raw, unchecked solution.
///
/// This is what will get submitted to the chain.
///
/// Such a solution should never become effective in anyway before being checked by the
/// `Pallet::feasibility_check`.
#[derive(PartialEq, Eq, Clone, Encode, Decode, RuntimeDebug, PartialOrd, Ord, TypeInfo)]
pub struct RawSolution<S> {
	/// the solution itself.
	pub solution: S,
	/// The _claimed_ score of the solution.
	pub score: ElectionScore,
	/// The round at which this solution should be submitted.
	pub round: u32,
}

impl<C: Default> Default for RawSolution<C> {
	fn default() -> Self {
		// Round 0 is always invalid, only set this to 1.
		Self { round: 1, solution: Default::default(), score: Default::default() }
	}
}

/// A checked solution, ready to be enacted.
#[derive(
	PartialEqNoBound,
	EqNoBound,
	Clone,
	Encode,
	Decode,
	RuntimeDebug,
	DefaultNoBound,
	scale_info::TypeInfo,
)]
#[scale_info(skip_type_params(T))]
pub struct ReadySolution<T: Config> {
	/// The final supports of the solution.
	///
	/// This is target-major vector, storing each winners, total backing, and each individual
	/// backer.
	pub supports: BoundedSupports<T::AccountId, T::MaxWinners>,
	/// The score of the solution.
	///
	/// This is needed to potentially challenge the solution.
	pub score: ElectionScore,
	/// How this election was computed.
	pub compute: ElectionCompute,
}

/// A snapshot of all the data that is needed for en entire round. They are provided by
/// [`ElectionDataProvider`] and are kept around until the round is finished.
///
/// These are stored together because they are often accessed together.
#[derive(PartialEq, Eq, Clone, Encode, Decode, RuntimeDebug, Default, TypeInfo)]
#[scale_info(skip_type_params(T))]
pub struct RoundSnapshot<T: Config> {
	/// All of the voters.
	pub voters: Vec<VoterOf<T>>,
	/// All of the targets.
	pub targets: Vec<T::AccountId>,
}

/// Encodes the length of a solution or a snapshot.
///
/// This is stored automatically on-chain, and it contains the **size of the entire snapshot**.
/// This is also used in dispatchables as weight witness data and should **only contain the size of
/// the presented solution**, not the entire snapshot.
#[derive(PartialEq, Eq, Clone, Copy, Encode, Decode, Debug, Default, TypeInfo)]
pub struct SolutionOrSnapshotSize {
	/// The length of voters.
	#[codec(compact)]
	pub voters: u32,
	/// The length of targets.
	#[codec(compact)]
	pub targets: u32,
}

/// Internal errors of the pallet.
///
/// Note that this is different from [`pallet::Error`].
#[derive(frame_support::DebugNoBound)]
#[cfg_attr(feature = "runtime-benchmarks", derive(strum::IntoStaticStr))]
pub enum ElectionError<T: Config> {
	/// An error happened in the feasibility check sub-system.
	Feasibility(FeasibilityError),
	/// An error in the miner (offchain) sub-system.
	Miner(unsigned::MinerError),
	/// An error happened in the data provider.
	DataProvider(&'static str),
	/// An error nested in the fallback.
	Fallback(FallbackErrorOf<T>),
	/// No solution has been queued.
	NothingQueued,
}

// NOTE: we have to do this manually because of the additional where clause needed on
// `FallbackErrorOf<T>`.
#[cfg(test)]
impl<T: Config> PartialEq for ElectionError<T>
where
	FallbackErrorOf<T>: PartialEq,
{
	fn eq(&self, other: &Self) -> bool {
		use ElectionError::*;
		match (self, other) {
			(&Feasibility(ref x), &Feasibility(ref y)) if x == y => true,
			(&Miner(ref x), &Miner(ref y)) if x == y => true,
			(&DataProvider(ref x), &DataProvider(ref y)) if x == y => true,
			(&Fallback(ref x), &Fallback(ref y)) if x == y => true,
			_ => false,
		}
	}
}

impl<T: Config> From<FeasibilityError> for ElectionError<T> {
	fn from(e: FeasibilityError) -> Self {
		ElectionError::Feasibility(e)
	}
}

impl<T: Config> From<unsigned::MinerError> for ElectionError<T> {
	fn from(e: unsigned::MinerError) -> Self {
		ElectionError::Miner(e)
	}
}

/// Errors that can happen in the feasibility check.
#[derive(Debug, Eq, PartialEq)]
#[cfg_attr(feature = "runtime-benchmarks", derive(strum::IntoStaticStr))]
pub enum FeasibilityError {
	/// Wrong number of winners presented.
	WrongWinnerCount,
	/// The snapshot is not available.
	///
	/// Kinda defensive: The pallet should technically never attempt to do a feasibility check when
	/// no snapshot is present.
	SnapshotUnavailable,
	/// Internal error from the election crate.
	NposElection(sp_npos_elections::Error),
	/// A vote is invalid.
	InvalidVote,
	/// A voter is invalid.
	InvalidVoter,
	/// The given score was invalid.
	InvalidScore,
	/// The provided round is incorrect.
	InvalidRound,
	/// Comparison against `MinimumUntrustedScore` failed.
	UntrustedScoreTooLow,
	/// Data Provider returned too many desired targets
	TooManyDesiredTargets,
	/// Conversion into bounded types failed.
	///
	/// Should never happen under correct configurations.
	BoundedConversionFailed,
}

impl From<sp_npos_elections::Error> for FeasibilityError {
	fn from(e: sp_npos_elections::Error) -> Self {
		FeasibilityError::NposElection(e)
	}
}

pub use pallet::*;
#[frame_support::pallet]
pub mod pallet {
	use super::*;
	use frame_election_provider_support::{InstantElectionProvider, NposSolver};
	use frame_support::{pallet_prelude::*, traits::EstimateCallFee};
	use frame_system::pallet_prelude::*;

	#[pallet::config]
	pub trait Config: frame_system::Config + SendTransactionTypes<Call<Self>> {
		type RuntimeEvent: From<Event<Self>>
			+ IsType<<Self as frame_system::Config>::RuntimeEvent>
			+ TryInto<Event<Self>>;

		/// Currency type.
		type Currency: ReservableCurrency<Self::AccountId> + Currency<Self::AccountId>;

		/// Something that can predict the fee of a call. Used to sensibly distribute rewards.
		type EstimateCallFee: EstimateCallFee<Call<Self>, BalanceOf<Self>>;

		/// Duration of the unsigned phase.
		#[pallet::constant]
		type UnsignedPhase: Get<Self::BlockNumber>;
		/// Duration of the signed phase.
		#[pallet::constant]
		type SignedPhase: Get<Self::BlockNumber>;
		/// Minimum duration of the signed phase before trying `T::Fallback` election and
		/// potentially entering in `Phase::Emergency` in case of election error.
		#[pallet::constant]
		type MinSignedBlocksBeforeEmergency: Get<Perbill>;

		/// The minimum amount of improvement to the solution score that defines a solution as
		/// "better" in the Signed phase.
		#[pallet::constant]
		type BetterSignedThreshold: Get<Perbill>;

		/// The minimum amount of improvement to the solution score that defines a solution as
		/// "better" in the Unsigned phase.
		#[pallet::constant]
		type BetterUnsignedThreshold: Get<Perbill>;

		/// The repeat threshold of the offchain worker.
		///
		/// For example, if it is 5, that means that at least 5 blocks will elapse between attempts
		/// to submit the worker's solution.
		#[pallet::constant]
		type OffchainRepeat: Get<Self::BlockNumber>;

		/// The priority of the unsigned transaction submitted in the unsigned-phase
		#[pallet::constant]
		type MinerTxPriority: Get<TransactionPriority>;

		/// Configurations of the embedded miner.
		///
		/// Any external software implementing this can use the [`unsigned::Miner`] type provided,
		/// which can mine new solutions and trim them accordingly.
		type MinerConfig: crate::unsigned::MinerConfig<
			AccountId = Self::AccountId,
			MaxVotesPerVoter = <Self::DataProvider as ElectionDataProvider>::MaxVotesPerVoter,
		>;

		/// Maximum number of signed submissions that can be queued.
		///
		/// It is best to avoid adjusting this during an election, as it impacts downstream data
		/// structures. In particular, `SignedSubmissionIndices<T>` is bounded on this value. If you
		/// update this value during an election, you _must_ ensure that
		/// `SignedSubmissionIndices.len()` is less than or equal to the new value. Otherwise,
		/// attempts to submit new solutions may cause a runtime panic.
		#[pallet::constant]
		type SignedMaxSubmissions: Get<u32>;

		/// Maximum weight of a signed solution.
		///
		/// If [`Config::MinerConfig`] is being implemented to submit signed solutions (outside of
		/// this pallet), then [`MinerConfig::solution_weight`] is used to compare against
		/// this value.
		#[pallet::constant]
		type SignedMaxWeight: Get<Weight>;

		/// The maximum amount of unchecked solutions to refund the call fee for.
		#[pallet::constant]
		type SignedMaxRefunds: Get<u32>;

		/// Base reward for a signed solution
		#[pallet::constant]
		type SignedRewardBase: Get<BalanceOf<Self>>;

		/// Base deposit for a signed solution.
		#[pallet::constant]
		type SignedDepositBase: Get<BalanceOf<Self>>;

		/// Per-byte deposit for a signed solution.
		#[pallet::constant]
		type SignedDepositByte: Get<BalanceOf<Self>>;

		/// Per-weight deposit for a signed solution.
		#[pallet::constant]
		type SignedDepositWeight: Get<BalanceOf<Self>>;

		/// The maximum number of electing voters to put in the snapshot. At the moment, snapshots
		/// are only over a single block, but once multi-block elections are introduced they will
		/// take place over multiple blocks.
		#[pallet::constant]
		type MaxElectingVoters: Get<SolutionVoterIndexOf<Self::MinerConfig>>;

		/// The maximum number of electable targets to put in the snapshot.
		#[pallet::constant]
		type MaxElectableTargets: Get<SolutionTargetIndexOf<Self::MinerConfig>>;

		/// The maximum number of winners that can be elected by this `ElectionProvider`
		/// implementation.
		///
		/// Note: This must always be greater or equal to `T::DataProvider::desired_targets()`.
		#[pallet::constant]
		type MaxWinners: Get<u32>;

		/// Handler for the slashed deposits.
		type SlashHandler: OnUnbalanced<NegativeImbalanceOf<Self>>;

		/// Handler for the rewards.
		type RewardHandler: OnUnbalanced<PositiveImbalanceOf<Self>>;

		/// Something that will provide the election data.
		type DataProvider: ElectionDataProvider<
			AccountId = Self::AccountId,
			BlockNumber = Self::BlockNumber,
		>;

		/// Configuration for the fallback.
		type Fallback: InstantElectionProvider<
			AccountId = Self::AccountId,
			BlockNumber = Self::BlockNumber,
			DataProvider = Self::DataProvider,
			MaxWinners = Self::MaxWinners,
		>;

		/// Configuration of the governance-only fallback.
		///
		/// As a side-note, it is recommend for test-nets to use `type ElectionProvider =
		/// BoundedExecution<_>` if the test-net is not expected to have thousands of nominators.
		type GovernanceFallback: InstantElectionProvider<
			AccountId = Self::AccountId,
			BlockNumber = Self::BlockNumber,
			DataProvider = Self::DataProvider,
			MaxWinners = Self::MaxWinners,
		>;

		/// OCW election solution miner algorithm implementation.
		type Solver: NposSolver<AccountId = Self::AccountId>;

		/// Origin that can control this pallet. Note that any action taken by this origin (such)
		/// as providing an emergency solution is not checked. Thus, it must be a trusted origin.
		type ForceOrigin: EnsureOrigin<Self::RuntimeOrigin>;

		/// The configuration of benchmarking.
		type BenchmarkingConfig: BenchmarkingConfig;

		/// The weight of the pallet.
		type WeightInfo: WeightInfo;
	}

	// Expose miner configs over the metadata such that they can be re-implemented.
	#[pallet::extra_constants]
	impl<T: Config> Pallet<T> {
		#[pallet::constant_name(MinerMaxLength)]
		fn max_length() -> u32 {
			<T::MinerConfig as MinerConfig>::MaxLength::get()
		}

		#[pallet::constant_name(MinerMaxWeight)]
		fn max_weight() -> Weight {
			<T::MinerConfig as MinerConfig>::MaxWeight::get()
		}

		#[pallet::constant_name(MinerMaxVotesPerVoter)]
		fn max_votes_per_voter() -> u32 {
			<T::MinerConfig as MinerConfig>::MaxVotesPerVoter::get()
		}
	}

	#[pallet::hooks]
	impl<T: Config> Hooks<BlockNumberFor<T>> for Pallet<T> {
		fn on_initialize(now: T::BlockNumber) -> Weight {
			let next_election = T::DataProvider::next_election_prediction(now).max(now);

			let signed_deadline = T::SignedPhase::get() + T::UnsignedPhase::get();
			let unsigned_deadline = T::UnsignedPhase::get();

			let remaining = next_election - now;
			let current_phase = Self::current_phase();

			log!(
				trace,
				"current phase {:?}, next election {:?}, metadata: {:?}",
				current_phase,
				next_election,
				Self::snapshot_metadata()
			);
			match current_phase {
				Phase::Off if remaining <= signed_deadline && remaining > unsigned_deadline => {
					// NOTE: if signed-phase length is zero, second part of the if-condition fails.
					match Self::create_snapshot() {
						Ok(_) => {
							Self::phase_transition(Phase::Signed);
							T::WeightInfo::on_initialize_open_signed()
						},
						Err(why) => {
							// Not much we can do about this at this point.
							log!(warn, "failed to open signed phase due to {:?}", why);
							T::WeightInfo::on_initialize_nothing()
						},
					}
				},
				Phase::Signed | Phase::Off
					if remaining <= unsigned_deadline && remaining > Zero::zero() =>
				{
					// our needs vary according to whether or not the unsigned phase follows a
					// signed phase
					let (need_snapshot, enabled) = if current_phase.is_signed() {
						// there was previously a signed phase: close the signed phase, no need for
						// snapshot.
						//
						// Notes:
						//
						//   - `Self::finalize_signed_phase()` also appears in `fn do_elect`. This
						//     is a guard against the case that `elect` is called prematurely. This
						//     adds a small amount of overhead, but that is unfortunately
						//     unavoidable.
						let _ = Self::finalize_signed_phase();
						// In the future we can consider disabling the unsigned phase if the signed
						// phase completes successfully, but for now we're enabling it
						// unconditionally as a defensive measure.
						(false, true)
					} else {
						// No signed phase: create a new snapshot, definitely `enable` the unsigned
						// phase.
						(true, true)
					};

					if need_snapshot {
						match Self::create_snapshot() {
							Ok(_) => {
								Self::phase_transition(Phase::Unsigned((enabled, now)));
								T::WeightInfo::on_initialize_open_unsigned()
							},
							Err(why) => {
								log!(warn, "failed to open unsigned phase due to {:?}", why);
								T::WeightInfo::on_initialize_nothing()
							},
						}
					} else {
						Self::phase_transition(Phase::Unsigned((enabled, now)));
						T::WeightInfo::on_initialize_open_unsigned()
					}
				},
				_ => T::WeightInfo::on_initialize_nothing(),
			}
		}

		fn offchain_worker(now: T::BlockNumber) {
			use sp_runtime::offchain::storage_lock::{BlockAndTime, StorageLock};

			// Create a lock with the maximum deadline of number of blocks in the unsigned phase.
			// This should only come useful in an **abrupt** termination of execution, otherwise the
			// guard will be dropped upon successful execution.
			let mut lock =
				StorageLock::<BlockAndTime<frame_system::Pallet<T>>>::with_block_deadline(
					unsigned::OFFCHAIN_LOCK,
					T::UnsignedPhase::get().saturated_into(),
				);

			match lock.try_lock() {
				Ok(_guard) => {
					Self::do_synchronized_offchain_worker(now);
				},
				Err(deadline) => {
					log!(debug, "offchain worker lock not released, deadline is {:?}", deadline);
				},
			};
		}

		fn integrity_test() {
			use sp_std::mem::size_of;
			// The index type of both voters and targets need to be smaller than that of usize (very
			// unlikely to be the case, but anyhow)..
			assert!(size_of::<SolutionVoterIndexOf<T::MinerConfig>>() <= size_of::<usize>());
			assert!(size_of::<SolutionTargetIndexOf<T::MinerConfig>>() <= size_of::<usize>());

			// ----------------------------
			// Based on the requirements of [`sp_npos_elections::Assignment::try_normalize`].
			let max_vote: usize = <SolutionOf<T::MinerConfig> as NposSolution>::LIMIT;

			// 2. Maximum sum of [SolutionAccuracy; 16] must fit into `UpperOf<OffchainAccuracy>`.
			let maximum_chain_accuracy: Vec<UpperOf<SolutionAccuracyOf<T>>> = (0..max_vote)
				.map(|_| {
					<UpperOf<SolutionAccuracyOf<T>>>::from(
						<SolutionAccuracyOf<T>>::one().deconstruct(),
					)
				})
				.collect();
			let _: UpperOf<SolutionAccuracyOf<T>> = maximum_chain_accuracy
				.iter()
				.fold(Zero::zero(), |acc, x| acc.checked_add(x).unwrap());

			// We only accept data provider who's maximum votes per voter matches our
			// `T::Solution`'s `LIMIT`.
			//
			// NOTE that this pallet does not really need to enforce this in runtime. The
			// solution cannot represent any voters more than `LIMIT` anyhow.
			assert_eq!(
				<T::DataProvider as ElectionDataProvider>::MaxVotesPerVoter::get(),
				<SolutionOf<T::MinerConfig> as NposSolution>::LIMIT as u32,
			);

			// While it won't cause any failures, setting `SignedMaxRefunds` gt
			// `SignedMaxSubmissions` is a red flag that the developer does not understand how to
			// configure this pallet.
			assert!(T::SignedMaxSubmissions::get() >= T::SignedMaxRefunds::get());
		}
	}

	#[pallet::call]
	impl<T: Config> Pallet<T> {
		/// Submit a solution for the unsigned phase.
		///
		/// The dispatch origin fo this call must be __none__.
		///
		/// This submission is checked on the fly. Moreover, this unsigned solution is only
		/// validated when submitted to the pool from the **local** node. Effectively, this means
		/// that only active validators can submit this transaction when authoring a block (similar
		/// to an inherent).
		///
		/// To prevent any incorrect solution (and thus wasted time/weight), this transaction will
		/// panic if the solution submitted by the validator is invalid in any way, effectively
		/// putting their authoring reward at risk.
		///
		/// No deposit or reward is associated with this submission.
		#[pallet::call_index(0)]
		#[pallet::weight((
			T::WeightInfo::submit_unsigned(
				witness.voters,
				witness.targets,
				raw_solution.solution.voter_count() as u32,
				raw_solution.solution.unique_targets().len() as u32
			),
			DispatchClass::Operational,
		))]
		pub fn submit_unsigned(
			origin: OriginFor<T>,
			raw_solution: Box<RawSolution<SolutionOf<T::MinerConfig>>>,
			witness: SolutionOrSnapshotSize,
		) -> DispatchResult {
			ensure_none(origin)?;
			let error_message = "Invalid unsigned submission must produce invalid block and \
				 deprive validator from their authoring reward.";

			// Check score being an improvement, phase, and desired targets.
			Self::unsigned_pre_dispatch_checks(&raw_solution).expect(error_message);

			// Ensure witness was correct.
			let SolutionOrSnapshotSize { voters, targets } =
				Self::snapshot_metadata().expect(error_message);

			// NOTE: we are asserting, not `ensure`ing -- we want to panic here.
			assert!(voters as u32 == witness.voters, "{}", error_message);
			assert!(targets as u32 == witness.targets, "{}", error_message);

			let ready = Self::feasibility_check(*raw_solution, ElectionCompute::Unsigned)
				.expect(error_message);

			// Store the newly received solution.
			log!(info, "queued unsigned solution with score {:?}", ready.score);
			let ejected_a_solution = <QueuedSolution<T>>::exists();
			<QueuedSolution<T>>::put(ready);
			Self::deposit_event(Event::SolutionStored {
				compute: ElectionCompute::Unsigned,
				origin: None,
				prev_ejected: ejected_a_solution,
			});

			Ok(())
		}

		/// Set a new value for `MinimumUntrustedScore`.
		///
		/// Dispatch origin must be aligned with `T::ForceOrigin`.
		///
		/// This check can be turned off by setting the value to `None`.
		#[pallet::call_index(1)]
		#[pallet::weight(T::DbWeight::get().writes(1))]
		pub fn set_minimum_untrusted_score(
			origin: OriginFor<T>,
			maybe_next_score: Option<ElectionScore>,
		) -> DispatchResult {
			T::ForceOrigin::ensure_origin(origin)?;
			<MinimumUntrustedScore<T>>::set(maybe_next_score);
			Ok(())
		}

		/// Set a solution in the queue, to be handed out to the client of this pallet in the next
		/// call to `ElectionProvider::elect`.
		///
		/// This can only be set by `T::ForceOrigin`, and only when the phase is `Emergency`.
		///
		/// The solution is not checked for any feasibility and is assumed to be trustworthy, as any
		/// feasibility check itself can in principle cause the election process to fail (due to
		/// memory/weight constrains).
		#[pallet::call_index(2)]
		#[pallet::weight(T::DbWeight::get().reads_writes(1, 1))]
		pub fn set_emergency_election_result(
			origin: OriginFor<T>,
			supports: Supports<T::AccountId>,
		) -> DispatchResult {
			T::ForceOrigin::ensure_origin(origin)?;
			ensure!(Self::current_phase().is_emergency(), <Error<T>>::CallNotAllowed);

			// bound supports with T::MaxWinners
			let supports = supports.try_into().map_err(|_| Error::<T>::TooManyWinners)?;

			// Note: we don't `rotate_round` at this point; the next call to
			// `ElectionProvider::elect` will succeed and take care of that.
			let solution = ReadySolution {
				supports,
				score: Default::default(),
				compute: ElectionCompute::Emergency,
			};

			Self::deposit_event(Event::SolutionStored {
				compute: ElectionCompute::Emergency,
				origin: None,
				prev_ejected: QueuedSolution::<T>::exists(),
			});

			<QueuedSolution<T>>::put(solution);
			Ok(())
		}

		/// Submit a solution for the signed phase.
		///
		/// The dispatch origin fo this call must be __signed__.
		///
		/// The solution is potentially queued, based on the claimed score and processed at the end
		/// of the signed phase.
		///
		/// A deposit is reserved and recorded for the solution. Based on the outcome, the solution
		/// might be rewarded, slashed, or get all or a part of the deposit back.
		#[pallet::call_index(3)]
		#[pallet::weight(T::WeightInfo::submit())]
		pub fn submit(
			origin: OriginFor<T>,
			raw_solution: Box<RawSolution<SolutionOf<T::MinerConfig>>>,
		) -> DispatchResult {
			let who = ensure_signed(origin)?;

			// ensure solution is timely.
			ensure!(Self::current_phase().is_signed(), Error::<T>::PreDispatchEarlySubmission);

			// NOTE: this is the only case where having separate snapshot would have been better
			// because could do just decode_len. But we can create abstractions to do this.

			// build size. Note: this is not needed for weight calc, thus not input.
			// unlikely to ever return an error: if phase is signed, snapshot will exist.
			let size = Self::snapshot_metadata().ok_or(Error::<T>::MissingSnapshotMetadata)?;

			ensure!(
				Self::solution_weight_of(&raw_solution, size).all_lt(T::SignedMaxWeight::get()),
				Error::<T>::SignedTooMuchWeight,
			);

			// create the submission
			let deposit = Self::deposit_for(&raw_solution, size);
			let call_fee = {
				let call = Call::submit { raw_solution: raw_solution.clone() };
				T::EstimateCallFee::estimate_call_fee(&call, None::<Weight>.into())
			};

			let submission = SignedSubmission {
				who: who.clone(),
				deposit,
				raw_solution: *raw_solution,
				call_fee,
			};

			// insert the submission if the queue has space or it's better than the weakest
			// eject the weakest if the queue was full
			let mut signed_submissions = Self::signed_submissions();
			let maybe_removed = match signed_submissions.insert(submission) {
				// it's an error if we failed to insert a submission: this indicates the queue was
				// full but our solution had insufficient score to eject any solution
				signed::InsertResult::NotInserted => return Err(Error::<T>::SignedQueueFull.into()),
				signed::InsertResult::Inserted => None,
				signed::InsertResult::InsertedEjecting(weakest) => Some(weakest),
			};

			// collect deposit. Thereafter, the function cannot fail.
			T::Currency::reserve(&who, deposit).map_err(|_| Error::<T>::SignedCannotPayDeposit)?;

			let ejected_a_solution = maybe_removed.is_some();
			// if we had to remove the weakest solution, unreserve its deposit
			if let Some(removed) = maybe_removed {
				let _remainder = T::Currency::unreserve(&removed.who, removed.deposit);
				debug_assert!(_remainder.is_zero());
			}

			signed_submissions.put();
			Self::deposit_event(Event::SolutionStored {
				compute: ElectionCompute::Signed,
				origin: Some(who),
				prev_ejected: ejected_a_solution,
			});
			Ok(())
		}

		/// Trigger the governance fallback.
		///
		/// This can only be called when [`Phase::Emergency`] is enabled, as an alternative to
		/// calling [`Call::set_emergency_election_result`].
		#[pallet::call_index(4)]
		#[pallet::weight(T::DbWeight::get().reads_writes(1, 1))]
		pub fn governance_fallback(
			origin: OriginFor<T>,
			maybe_max_voters: Option<u32>,
			maybe_max_targets: Option<u32>,
		) -> DispatchResult {
			T::ForceOrigin::ensure_origin(origin)?;
			ensure!(Self::current_phase().is_emergency(), <Error<T>>::CallNotAllowed);

			let supports =
				T::GovernanceFallback::instant_elect(maybe_max_voters, maybe_max_targets).map_err(
					|e| {
						log!(error, "GovernanceFallback failed: {:?}", e);
						Error::<T>::FallbackFailed
					},
				)?;

			// transform BoundedVec<_, T::GovernanceFallback::MaxWinners> into
			// `BoundedVec<_, T::MaxWinners>`
			let supports: BoundedVec<_, T::MaxWinners> = supports
				.into_inner()
				.try_into()
				.defensive_map_err(|_| Error::<T>::BoundNotMet)?;

			let solution = ReadySolution {
				supports,
				score: Default::default(),
				compute: ElectionCompute::Fallback,
			};

			Self::deposit_event(Event::SolutionStored {
				compute: ElectionCompute::Fallback,
				origin: None,
				prev_ejected: QueuedSolution::<T>::exists(),
			});

			<QueuedSolution<T>>::put(solution);
			Ok(())
		}
	}

	#[pallet::event]
	#[pallet::generate_deposit(pub(super) fn deposit_event)]
	pub enum Event<T: Config> {
		/// A solution was stored with the given compute.
		///
		/// The `origin` indicates the origin of the solution. If `origin` is `Some(AccountId)`,
		/// the stored solution was submited in the signed phase by a miner with the `AccountId`.
		/// Otherwise, the solution was stored either during the unsigned phase or by
		/// `T::ForceOrigin`. The `bool` is `true` when a previous solution was ejected to make
		/// room for this one.
		SolutionStored {
			compute: ElectionCompute,
			origin: Option<T::AccountId>,
			prev_ejected: bool,
		},
		/// The election has been finalized, with the given computation and score.
		ElectionFinalized { compute: ElectionCompute, score: ElectionScore },
		/// An election failed.
		///
		/// Not much can be said about which computes failed in the process.
		ElectionFailed,
		/// An account has been rewarded for their signed submission being finalized.
		Rewarded { account: <T as frame_system::Config>::AccountId, value: BalanceOf<T> },
		/// An account has been slashed for submitting an invalid signed submission.
		Slashed { account: <T as frame_system::Config>::AccountId, value: BalanceOf<T> },
<<<<<<< HEAD
		/// The signed phase of the given round has started.
		SignedPhaseStarted { round: u32 },
		/// The unsigned phase of the given round has started.
		UnsignedPhaseStarted { round: u32 },
		/// The election failed but the emergency phase did not start because there was not enough
		/// time to prepare the election results.
		EmergencyPhaseThrottled,
=======
		/// There was a phase transition in a given round.
		PhaseTransitioned { from: Phase<T::BlockNumber>, to: Phase<T::BlockNumber>, round: u32 },
>>>>>>> 024bfced
	}

	/// Error of the pallet that can be returned in response to dispatches.
	#[pallet::error]
	pub enum Error<T> {
		/// Submission was too early.
		PreDispatchEarlySubmission,
		/// Wrong number of winners presented.
		PreDispatchWrongWinnerCount,
		/// Submission was too weak, score-wise.
		PreDispatchWeakSubmission,
		/// The queue was full, and the solution was not better than any of the existing ones.
		SignedQueueFull,
		/// The origin failed to pay the deposit.
		SignedCannotPayDeposit,
		/// Witness data to dispatchable is invalid.
		SignedInvalidWitness,
		/// The signed submission consumes too much weight
		SignedTooMuchWeight,
		/// OCW submitted solution for wrong round
		OcwCallWrongEra,
		/// Snapshot metadata should exist but didn't.
		MissingSnapshotMetadata,
		/// `Self::insert_submission` returned an invalid index.
		InvalidSubmissionIndex,
		/// The call is not allowed at this point.
		CallNotAllowed,
		/// The fallback failed
		FallbackFailed,
		/// Some bound not met
		BoundNotMet,
		/// Submitted solution has too many winners
		TooManyWinners,
	}

	#[pallet::validate_unsigned]
	impl<T: Config> ValidateUnsigned for Pallet<T> {
		type Call = Call<T>;
		fn validate_unsigned(source: TransactionSource, call: &Self::Call) -> TransactionValidity {
			if let Call::submit_unsigned { raw_solution, .. } = call {
				// Discard solution not coming from the local OCW.
				match source {
					TransactionSource::Local | TransactionSource::InBlock => { /* allowed */ },
					_ => return InvalidTransaction::Call.into(),
				}

				let _ = Self::unsigned_pre_dispatch_checks(raw_solution)
					.map_err(|err| {
						log!(debug, "unsigned transaction validation failed due to {:?}", err);
						err
					})
					.map_err(dispatch_error_to_invalid)?;

				ValidTransaction::with_tag_prefix("OffchainElection")
					// The higher the score.minimal_stake, the better a solution is.
					.priority(
						T::MinerTxPriority::get()
							.saturating_add(raw_solution.score.minimal_stake.saturated_into()),
					)
					// Used to deduplicate unsigned solutions: each validator should produce one
					// solution per round at most, and solutions are not propagate.
					.and_provides(raw_solution.round)
					// Transaction should stay in the pool for the duration of the unsigned phase.
					.longevity(T::UnsignedPhase::get().saturated_into::<u64>())
					// We don't propagate this. This can never be validated at a remote node.
					.propagate(false)
					.build()
			} else {
				InvalidTransaction::Call.into()
			}
		}

		fn pre_dispatch(call: &Self::Call) -> Result<(), TransactionValidityError> {
			if let Call::submit_unsigned { raw_solution, .. } = call {
				Self::unsigned_pre_dispatch_checks(raw_solution)
					.map_err(dispatch_error_to_invalid)
					.map_err(Into::into)
			} else {
				Err(InvalidTransaction::Call.into())
			}
		}
	}

	#[pallet::type_value]
	pub fn DefaultForRound() -> u32 {
		1
	}

	/// Internal counter for the number of rounds.
	///
	/// This is useful for de-duplication of transactions submitted to the pool, and general
	/// diagnostics of the pallet.
	///
	/// This is merely incremented once per every time that an upstream `elect` is called.
	#[pallet::storage]
	#[pallet::getter(fn round)]
	pub type Round<T: Config> = StorageValue<_, u32, ValueQuery, DefaultForRound>;

	/// Current phase.
	#[pallet::storage]
	#[pallet::getter(fn current_phase)]
	pub type CurrentPhase<T: Config> = StorageValue<_, Phase<T::BlockNumber>, ValueQuery>;

	/// Block number of last successful election.
	#[pallet::storage]
	pub type LastElection<T: Config> = StorageValue<_, T::BlockNumber, ValueQuery>;

	/// Current best solution, signed or unsigned, queued to be returned upon `elect`.
	#[pallet::storage]
	#[pallet::getter(fn queued_solution)]
	pub type QueuedSolution<T: Config> = StorageValue<_, ReadySolution<T>>;

	/// Snapshot data of the round.
	///
	/// This is created at the beginning of the signed phase and cleared upon calling `elect`.
	#[pallet::storage]
	#[pallet::getter(fn snapshot)]
	pub type Snapshot<T: Config> = StorageValue<_, RoundSnapshot<T>>;

	/// Desired number of targets to elect for this round.
	///
	/// Only exists when [`Snapshot`] is present.
	#[pallet::storage]
	#[pallet::getter(fn desired_targets)]
	pub type DesiredTargets<T> = StorageValue<_, u32>;

	/// The metadata of the [`RoundSnapshot`]
	///
	/// Only exists when [`Snapshot`] is present.
	#[pallet::storage]
	#[pallet::getter(fn snapshot_metadata)]
	pub type SnapshotMetadata<T: Config> = StorageValue<_, SolutionOrSnapshotSize>;

	// The following storage items collectively comprise `SignedSubmissions<T>`, and should never be
	// accessed independently. Instead, get `Self::signed_submissions()`, modify it as desired, and
	// then do `signed_submissions.put()` when you're done with it.

	/// The next index to be assigned to an incoming signed submission.
	///
	/// Every accepted submission is assigned a unique index; that index is bound to that particular
	/// submission for the duration of the election. On election finalization, the next index is
	/// reset to 0.
	///
	/// We can't just use `SignedSubmissionIndices.len()`, because that's a bounded set; past its
	/// capacity, it will simply saturate. We can't just iterate over `SignedSubmissionsMap`,
	/// because iteration is slow. Instead, we store the value here.
	#[pallet::storage]
	pub type SignedSubmissionNextIndex<T: Config> = StorageValue<_, u32, ValueQuery>;

	/// A sorted, bounded vector of `(score, block_number, index)`, where each `index` points to a
	/// value in `SignedSubmissions`.
	///
	/// We never need to process more than a single signed submission at a time. Signed submissions
	/// can be quite large, so we're willing to pay the cost of multiple database accesses to access
	/// them one at a time instead of reading and decoding all of them at once.
	#[pallet::storage]
	pub type SignedSubmissionIndices<T: Config> =
		StorageValue<_, SubmissionIndicesOf<T>, ValueQuery>;

	/// Unchecked, signed solutions.
	///
	/// Together with `SubmissionIndices`, this stores a bounded set of `SignedSubmissions` while
	/// allowing us to keep only a single one in memory at a time.
	///
	/// Twox note: the key of the map is an auto-incrementing index which users cannot inspect or
	/// affect; we shouldn't need a cryptographically secure hasher.
	#[pallet::storage]
	pub type SignedSubmissionsMap<T: Config> =
		StorageMap<_, Twox64Concat, u32, SignedSubmissionOf<T>, OptionQuery>;

	// `SignedSubmissions` items end here.

	/// The minimum score that each 'untrusted' solution must attain in order to be considered
	/// feasible.
	///
	/// Can be set via `set_minimum_untrusted_score`.
	#[pallet::storage]
	#[pallet::getter(fn minimum_untrusted_score)]
	pub type MinimumUntrustedScore<T: Config> = StorageValue<_, ElectionScore>;

	/// The current storage version.
	///
	/// v1: https://github.com/paritytech/substrate/pull/12237/
	const STORAGE_VERSION: StorageVersion = StorageVersion::new(1);

	#[pallet::pallet]
	#[pallet::without_storage_info]
	#[pallet::storage_version(STORAGE_VERSION)]
	pub struct Pallet<T>(PhantomData<T>);
}

impl<T: Config> Pallet<T> {
	/// Internal logic of the offchain worker, to be executed only when the offchain lock is
	/// acquired with success.
	fn do_synchronized_offchain_worker(now: T::BlockNumber) {
		let current_phase = Self::current_phase();
		log!(trace, "lock for offchain worker acquired. Phase = {:?}", current_phase);
		match current_phase {
			Phase::Unsigned((true, opened)) if opened == now => {
				// Mine a new solution, cache it, and attempt to submit it
				let initial_output = Self::ensure_offchain_repeat_frequency(now).and_then(|_| {
					// This is executed at the beginning of each round. Any cache is now invalid.
					// Clear it.
					unsigned::kill_ocw_solution::<T>();
					Self::mine_check_save_submit()
				});
				log!(debug, "initial offchain thread output: {:?}", initial_output);
			},
			Phase::Unsigned((true, opened)) if opened < now => {
				// Try and resubmit the cached solution, and recompute ONLY if it is not
				// feasible.
				let resubmit_output = Self::ensure_offchain_repeat_frequency(now)
					.and_then(|_| Self::restore_or_compute_then_maybe_submit());
				log!(debug, "resubmit offchain thread output: {:?}", resubmit_output);
			},
			_ => {},
		}
	}

	/// Phase transition helper.
	pub(crate) fn phase_transition(to: Phase<T::BlockNumber>) {
		log!(info, "Starting phase {:?}, round {}.", to, Self::round());
		Self::deposit_event(Event::PhaseTransitioned {
			from: <CurrentPhase<T>>::get(),
			to,
			round: Self::round(),
		});
		<CurrentPhase<T>>::put(to);
	}

	/// Parts of [`create_snapshot`] that happen inside of this pallet.
	///
	/// Extracted for easier weight calculation.
	fn create_snapshot_internal(
		targets: Vec<T::AccountId>,
		voters: Vec<VoterOf<T>>,
		desired_targets: u32,
	) {
		let metadata =
			SolutionOrSnapshotSize { voters: voters.len() as u32, targets: targets.len() as u32 };
		log!(info, "creating a snapshot with metadata {:?}", metadata);

		<SnapshotMetadata<T>>::put(metadata);
		<DesiredTargets<T>>::put(desired_targets);

		// instead of using storage APIs, we do a manual encoding into a fixed-size buffer.
		// `encoded_size` encodes it without storing it anywhere, this should not cause any
		// allocation.
		let snapshot = RoundSnapshot::<T> { voters, targets };
		let size = snapshot.encoded_size();
		log!(debug, "snapshot pre-calculated size {:?}", size);
		let mut buffer = Vec::with_capacity(size);
		snapshot.encode_to(&mut buffer);

		// do some checks.
		debug_assert_eq!(buffer, snapshot.encode());
		// buffer should have not re-allocated since.
		debug_assert!(buffer.len() == size && size == buffer.capacity());

		sp_io::storage::set(&<Snapshot<T>>::hashed_key(), &buffer);
	}

	/// Parts of [`create_snapshot`] that happen outside of this pallet.
	///
	/// Extracted for easier weight calculation.
	fn create_snapshot_external(
	) -> Result<(Vec<T::AccountId>, Vec<VoterOf<T>>, u32), ElectionError<T>> {
		let target_limit = T::MaxElectableTargets::get().saturated_into::<usize>();
		let voter_limit = T::MaxElectingVoters::get().saturated_into::<usize>();

		let targets = T::DataProvider::electable_targets(Some(target_limit))
			.map_err(ElectionError::DataProvider)?;

		let voters = T::DataProvider::electing_voters(Some(voter_limit))
			.map_err(ElectionError::DataProvider)?;

		if targets.len() > target_limit || voters.len() > voter_limit {
			return Err(ElectionError::DataProvider("Snapshot too big for submission."))
		}

		let mut desired_targets = <Pallet<T> as ElectionProviderBase>::desired_targets_checked()
			.map_err(|e| ElectionError::DataProvider(e))?;

		// If `desired_targets` > `targets.len()`, cap `desired_targets` to that level and emit a
		// warning
		let max_desired_targets: u32 = targets.len() as u32;
		if desired_targets > max_desired_targets {
			log!(
				warn,
				"desired_targets: {} > targets.len(): {}, capping desired_targets",
				desired_targets,
				max_desired_targets
			);
			desired_targets = max_desired_targets;
		}

		Ok((targets, voters, desired_targets))
	}

	/// Creates the snapshot. Writes new data to:
	///
	/// 1. [`SnapshotMetadata`]
	/// 2. [`RoundSnapshot`]
	/// 3. [`DesiredTargets`]
	///
	/// Returns `Ok(())` if operation is okay.
	///
	/// This is a *self-weighing* function, it will register its own extra weight as
	/// [`DispatchClass::Mandatory`] with the system pallet.
	pub fn create_snapshot() -> Result<(), ElectionError<T>> {
		// this is self-weighing itself..
		let (targets, voters, desired_targets) = Self::create_snapshot_external()?;

		// ..therefore we only measure the weight of this and add it.
		let internal_weight =
			T::WeightInfo::create_snapshot_internal(voters.len() as u32, targets.len() as u32);
		Self::create_snapshot_internal(targets, voters, desired_targets);
		Self::register_weight(internal_weight);
		Ok(())
	}

	/// Register some amount of weight directly with the system pallet.
	///
	/// This is always mandatory weight.
	fn register_weight(weight: Weight) {
		<frame_system::Pallet<T>>::register_extra_weight_unchecked(
			weight,
			DispatchClass::Mandatory,
		);
	}

	/// Kill everything created by [`Pallet::create_snapshot`].
	pub fn kill_snapshot() {
		<Snapshot<T>>::kill();
		<SnapshotMetadata<T>>::kill();
		<DesiredTargets<T>>::kill();
	}

	/// Checks the feasibility of a solution.
	pub fn feasibility_check(
		raw_solution: RawSolution<SolutionOf<T::MinerConfig>>,
		compute: ElectionCompute,
	) -> Result<ReadySolution<T>, FeasibilityError> {
		let RawSolution { solution, score, round } = raw_solution;

		// First, check round.
		ensure!(Self::round() == round, FeasibilityError::InvalidRound);

		// Winners are not directly encoded in the solution.
		let winners = solution.unique_targets();

		let desired_targets =
			Self::desired_targets().ok_or(FeasibilityError::SnapshotUnavailable)?;

		ensure!(winners.len() as u32 == desired_targets, FeasibilityError::WrongWinnerCount);
		// Fail early if targets requested by data provider exceed maximum winners supported.
		ensure!(
			desired_targets <= <T as pallet::Config>::MaxWinners::get(),
			FeasibilityError::TooManyDesiredTargets
		);

		// Ensure that the solution's score can pass absolute min-score.
		let submitted_score = raw_solution.score;
		ensure!(
			Self::minimum_untrusted_score().map_or(true, |min_score| {
				submitted_score.strict_threshold_better(min_score, Perbill::zero())
			}),
			FeasibilityError::UntrustedScoreTooLow
		);

		// Read the entire snapshot.
		let RoundSnapshot { voters: snapshot_voters, targets: snapshot_targets } =
			Self::snapshot().ok_or(FeasibilityError::SnapshotUnavailable)?;

		// ----- Start building. First, we need some closures.
		let cache = helpers::generate_voter_cache::<T::MinerConfig>(&snapshot_voters);
		let voter_at = helpers::voter_at_fn::<T::MinerConfig>(&snapshot_voters);
		let target_at = helpers::target_at_fn::<T::MinerConfig>(&snapshot_targets);
		let voter_index = helpers::voter_index_fn_usize::<T::MinerConfig>(&cache);

		// Then convert solution -> assignment. This will fail if any of the indices are gibberish,
		// namely any of the voters or targets.
		let assignments = solution
			.into_assignment(voter_at, target_at)
			.map_err::<FeasibilityError, _>(Into::into)?;

		// Ensure that assignments is correct.
		let _ = assignments.iter().try_for_each(|assignment| {
			// Check that assignment.who is actually a voter (defensive-only).
			// NOTE: while using the index map from `voter_index` is better than a blind linear
			// search, this *still* has room for optimization. Note that we had the index when
			// we did `solution -> assignment` and we lost it. Ideal is to keep the index
			// around.

			// Defensive-only: must exist in the snapshot.
			let snapshot_index =
				voter_index(&assignment.who).ok_or(FeasibilityError::InvalidVoter)?;
			// Defensive-only: index comes from the snapshot, must exist.
			let (_voter, _stake, targets) =
				snapshot_voters.get(snapshot_index).ok_or(FeasibilityError::InvalidVoter)?;

			// Check that all of the targets are valid based on the snapshot.
			if assignment.distribution.iter().any(|(d, _)| !targets.contains(d)) {
				return Err(FeasibilityError::InvalidVote)
			}
			Ok(())
		})?;

		// ----- Start building support. First, we need one more closure.
		let stake_of = helpers::stake_of_fn::<T::MinerConfig>(&snapshot_voters, &cache);

		// This might fail if the normalization fails. Very unlikely. See `integrity_test`.
		let staked_assignments = assignment_ratio_to_staked_normalized(assignments, stake_of)
			.map_err::<FeasibilityError, _>(Into::into)?;
		let supports = sp_npos_elections::to_supports(&staked_assignments);

		// Finally, check that the claimed score was indeed correct.
		let known_score = supports.evaluate();
		ensure!(known_score == score, FeasibilityError::InvalidScore);

		// Size of winners in miner solution is equal to `desired_targets` <= `MaxWinners`.
		let supports = supports
			.try_into()
			.defensive_map_err(|_| FeasibilityError::BoundedConversionFailed)?;
		Ok(ReadySolution { supports, compute, score })
	}

	/// Perform the tasks to be done after a new `elect` has been triggered:
	///
	/// 1. Increment round.
	/// 2. Change phase to [`Phase::Off`]
	/// 3. Clear all snapshot data.
	fn rotate_round() {
		// Inc round.
		<Round<T>>::mutate(|r| *r += 1);

		// Phase is off now.
		Self::phase_transition(Phase::Off);

		// Kill snapshots.
		Self::kill_snapshot();
	}

	// Returns `true` if signed phase has been running for at least
	// `T::MinSignedBlocksBeforeEmergency`.
	fn minimum_blocks_signed_phase() -> bool {
		match CurrentPhase::<T>::get() {
			Phase::Off => false,
			Phase::Signed =>
				(frame_system::Pallet::<T>::block_number() - <LastElection<T>>::get()) >
					T::MinSignedBlocksBeforeEmergency::get() * T::SignedPhase::get(),
			_ => true,
		}
	}

	fn do_elect() -> Result<BoundedSupportsOf<Self>, ElectionError<T>> {
		// We have to unconditionally try finalizing the signed phase here. There are only two
		// possibilities:
		//
		// - signed phase was open, in which case this is essential for correct functioning of the
		//   system
		// - signed phase was complete or not started, in which case finalization is idempotent and
		//   inexpensive (1 read of an empty vector).
		//
		// If there is no queued solution, there are two possibilities:
		//
		// - EPM has been in `Phase::Signed` for long enough blocks, try the fallback election.
		// - EPM is in `Phase::Off` or not enough blocks have passed since the transition to the
		//   signed phase, return an election error without trying the fallback election.
		//
		let _ = Self::finalize_signed_phase();
		<QueuedSolution<T>>::take()
			.ok_or(ElectionError::<T>::NothingQueued)
			.or_else(|err| {
				if Self::minimum_blocks_signed_phase() {
					T::Fallback::instant_elect(None, None)
						.map_err(|fe| ElectionError::Fallback(fe))
						.and_then(|supports| {
							Ok(ReadySolution {
								supports,
								score: Default::default(),
								compute: ElectionCompute::Fallback,
							})
						})
				} else {
					Err(err)
				}
			})
			.map(|ReadySolution { compute, score, supports }| {
				Self::deposit_event(Event::ElectionFinalized { compute, score });
				if Self::round() != 1 {
					log!(info, "Finalized election round with compute {:?}.", compute);
				}
				supports
			})
			.map_err(|err| {
				Self::deposit_event(Event::ElectionFailed);
				if Self::round() != 1 {
					log!(warn, "Failed to finalize election round. reason {:?}", err);
				}
				err
			})
	}

	/// record the weight of the given `supports`.
	fn weigh_supports(supports: &Supports<T::AccountId>) {
		let active_voters = supports
			.iter()
			.map(|(_, x)| x)
			.fold(Zero::zero(), |acc, next| acc + next.voters.len() as u32);
		let desired_targets = supports.len() as u32;
		Self::register_weight(T::WeightInfo::elect_queued(active_voters, desired_targets));
	}
}

impl<T: Config> ElectionProviderBase for Pallet<T> {
	type AccountId = T::AccountId;
	type BlockNumber = T::BlockNumber;
	type Error = ElectionError<T>;
	type MaxWinners = T::MaxWinners;
	type DataProvider = T::DataProvider;
}

impl<T: Config> ElectionProvider for Pallet<T> {
	fn ongoing() -> bool {
		match Self::current_phase() {
			Phase::Off => false,
			_ => true,
		}
	}

	fn elect() -> Result<BoundedSupportsOf<Self>, Self::Error> {
		match Self::do_elect() {
			Ok(supports) => {
				// All went okay, record the weight, put sign to be Off, clean snapshot, set the
				// block of the last successful election, etc.
				Self::weigh_supports(&supports);
				Self::rotate_round();
				<LastElection<T>>::put(<frame_system::Pallet<T>>::block_number());

				Ok(supports)
			},
			Err(why) => {
<<<<<<< HEAD
				// Enters in emergency phase only if election failed and the signed phase has been
				// active for at least `T::MinSignedBlocksBeforeEmergency`.
				if Self::minimum_blocks_signed_phase() {
					log!(error, "Entering emergency mode: {:?}", why);
					<CurrentPhase<T>>::put(Phase::Emergency);
				};

=======
				log!(error, "Entering emergency mode: {:?}", why);
				Self::phase_transition(Phase::Emergency);
>>>>>>> 024bfced
				Err(why)
			},
		}
	}
}

/// convert a DispatchError to a custom InvalidTransaction with the inner code being the error
/// number.
pub fn dispatch_error_to_invalid(error: DispatchError) -> InvalidTransaction {
	let error_number = match error {
		DispatchError::Module(ModuleError { error, .. }) => error[0],
		_ => 0,
	};
	InvalidTransaction::Custom(error_number)
}

#[cfg(test)]
mod feasibility_check {
	//! All of the tests here should be dedicated to only testing the feasibility check and nothing
	//! more. The best way to audit and review these tests is to try and come up with a solution
	//! that is invalid, but gets through the system as valid.

	use super::*;
	use crate::mock::{
		raw_solution, roll_to, EpochLength, ExtBuilder, MultiPhase, Runtime, SignedPhase,
		TargetIndex, UnsignedPhase, VoterIndex,
	};
	use frame_support::{assert_noop, assert_ok};

	const COMPUTE: ElectionCompute = ElectionCompute::OnChain;

	#[test]
	fn snapshot_is_there() {
		ExtBuilder::default().build_and_execute(|| {
			roll_to(<EpochLength>::get() - <SignedPhase>::get() - <UnsignedPhase>::get());
			assert!(MultiPhase::current_phase().is_signed());
			let solution = raw_solution();

			// For whatever reason it might be:
			<Snapshot<Runtime>>::kill();

			assert_noop!(
				MultiPhase::feasibility_check(solution, COMPUTE),
				FeasibilityError::SnapshotUnavailable
			);
		})
	}

	#[test]
	fn round() {
		ExtBuilder::default().build_and_execute(|| {
			roll_to(<EpochLength>::get() - <SignedPhase>::get() - <UnsignedPhase>::get());
			assert!(MultiPhase::current_phase().is_signed());

			let mut solution = raw_solution();
			solution.round += 1;
			assert_noop!(
				MultiPhase::feasibility_check(solution, COMPUTE),
				FeasibilityError::InvalidRound
			);
		})
	}

	#[test]
	fn desired_targets_gets_capped() {
		ExtBuilder::default().desired_targets(8).build_and_execute(|| {
			roll_to(<EpochLength>::get() - <SignedPhase>::get() - <UnsignedPhase>::get());
			assert!(MultiPhase::current_phase().is_signed());

			let raw = raw_solution();

			assert_eq!(raw.solution.unique_targets().len(), 4);
			// desired_targets is capped to the number of targets which is 4
			assert_eq!(MultiPhase::desired_targets().unwrap(), 4);

			// It should succeed
			assert_ok!(MultiPhase::feasibility_check(raw, COMPUTE));
		})
	}

	#[test]
	fn less_than_desired_targets_fails() {
		ExtBuilder::default().desired_targets(8).build_and_execute(|| {
			roll_to(<EpochLength>::get() - <SignedPhase>::get() - <UnsignedPhase>::get());
			assert!(MultiPhase::current_phase().is_signed());

			let mut raw = raw_solution();

			assert_eq!(raw.solution.unique_targets().len(), 4);
			// desired_targets is capped to the number of targets which is 4
			assert_eq!(MultiPhase::desired_targets().unwrap(), 4);

			// Force the number of winners to be bigger to fail
			raw.solution.votes1[0].1 = 4;

			// It should succeed
			assert_noop!(
				MultiPhase::feasibility_check(raw, COMPUTE),
				FeasibilityError::WrongWinnerCount,
			);
		})
	}

	#[test]
	fn winner_indices() {
		ExtBuilder::default().desired_targets(2).build_and_execute(|| {
			roll_to(<EpochLength>::get() - <SignedPhase>::get() - <UnsignedPhase>::get());
			assert!(MultiPhase::current_phase().is_signed());

			let mut raw = raw_solution();
			assert_eq!(MultiPhase::snapshot().unwrap().targets.len(), 4);
			// ----------------------------------------------------^^ valid range is [0..3].

			// Swap all votes from 3 to 4. This will ensure that the number of unique winners will
			// still be 4, but one of the indices will be gibberish. Requirement is to make sure 3 a
			// winner, which we don't do here.
			raw.solution
				.votes1
				.iter_mut()
				.filter(|(_, t)| *t == TargetIndex::from(3u16))
				.for_each(|(_, t)| *t += 1);
			raw.solution.votes2.iter_mut().for_each(|(_, [(t0, _)], t1)| {
				if *t0 == TargetIndex::from(3u16) {
					*t0 += 1
				};
				if *t1 == TargetIndex::from(3u16) {
					*t1 += 1
				};
			});
			assert_noop!(
				MultiPhase::feasibility_check(raw, COMPUTE),
				FeasibilityError::NposElection(sp_npos_elections::Error::SolutionInvalidIndex)
			);
		})
	}

	#[test]
	fn voter_indices() {
		// Should be caught in `solution.into_assignment`.
		ExtBuilder::default().desired_targets(2).build_and_execute(|| {
			roll_to(<EpochLength>::get() - <SignedPhase>::get() - <UnsignedPhase>::get());
			assert!(MultiPhase::current_phase().is_signed());

			let mut solution = raw_solution();
			assert_eq!(MultiPhase::snapshot().unwrap().voters.len(), 8);
			// ----------------------------------------------------^^ valid range is [0..7].

			// Check that there is an index 7 in votes1, and flip to 8.
			assert!(
				solution
					.solution
					.votes1
					.iter_mut()
					.filter(|(v, _)| *v == VoterIndex::from(7u32))
					.map(|(v, _)| *v = 8)
					.count() > 0
			);
			assert_noop!(
				MultiPhase::feasibility_check(solution, COMPUTE),
				FeasibilityError::NposElection(sp_npos_elections::Error::SolutionInvalidIndex),
			);
		})
	}

	#[test]
	fn voter_votes() {
		ExtBuilder::default().desired_targets(2).build_and_execute(|| {
			roll_to(<EpochLength>::get() - <SignedPhase>::get() - <UnsignedPhase>::get());
			assert!(MultiPhase::current_phase().is_signed());

			let mut solution = raw_solution();
			assert_eq!(MultiPhase::snapshot().unwrap().voters.len(), 8);
			// ----------------------------------------------------^^ valid range is [0..7].

			// First, check that voter at index 7 (40) actually voted for 3 (40) -- this is self
			// vote. Then, change the vote to 2 (30).
			assert_eq!(
				solution
					.solution
					.votes1
					.iter_mut()
					.filter(|(v, t)| *v == 7 && *t == 3)
					.map(|(_, t)| *t = 2)
					.count(),
				1,
			);
			assert_noop!(
				MultiPhase::feasibility_check(solution, COMPUTE),
				FeasibilityError::InvalidVote,
			);
		})
	}

	#[test]
	fn score() {
		ExtBuilder::default().desired_targets(2).build_and_execute(|| {
			roll_to(<EpochLength>::get() - <SignedPhase>::get() - <UnsignedPhase>::get());
			assert!(MultiPhase::current_phase().is_signed());

			let mut solution = raw_solution();
			assert_eq!(MultiPhase::snapshot().unwrap().voters.len(), 8);

			// Simply faff with the score.
			solution.score.minimal_stake += 1;

			assert_noop!(
				MultiPhase::feasibility_check(solution, COMPUTE),
				FeasibilityError::InvalidScore,
			);
		})
	}
}

#[cfg(test)]
mod tests {
	use super::*;
	use crate::{
		mock::{
			multi_phase_events, raw_solution, roll_to, roll_to_signed, roll_to_unsigned, AccountId,
			ExtBuilder, MockWeightInfo, MockedWeightInfo, MultiPhase, Runtime, RuntimeOrigin,
			SignedMaxSubmissions, System, TargetIndex, Targets,
		},
		Phase,
	};
	use frame_support::{assert_noop, assert_ok};
	use sp_npos_elections::{BalancingConfig, Support};

	#[test]
	fn phase_rotation_works() {
		ExtBuilder::default().build_and_execute(|| {
			// 0 ------- 15 ------- 25 ------- 30 ------- ------- 45 ------- 55 ------- 60
			//           |           |          |                 |           |          |
			//         Signed      Unsigned   Elect             Signed     Unsigned    Elect

			assert_eq!(System::block_number(), 0);
			assert_eq!(MultiPhase::current_phase(), Phase::Off);
			assert_eq!(MultiPhase::round(), 1);

			roll_to(4);
			assert_eq!(MultiPhase::current_phase(), Phase::Off);
			assert!(MultiPhase::snapshot().is_none());
			assert_eq!(MultiPhase::round(), 1);

			roll_to_signed();
<<<<<<< HEAD
			assert!(MultiPhase::current_phase().is_signed());
			assert_eq!(multi_phase_events(), vec![Event::SignedPhaseStarted { round: 1 }]);
=======
			assert_eq!(MultiPhase::current_phase(), Phase::Signed);
			assert_eq!(
				multi_phase_events(),
				vec![Event::PhaseTransitioned { from: Phase::Off, to: Phase::Signed, round: 1 }]
			);
>>>>>>> 024bfced
			assert!(MultiPhase::snapshot().is_some());
			assert_eq!(MultiPhase::round(), 1);

			roll_to(24);
			assert!(MultiPhase::current_phase().is_signed());
			assert!(MultiPhase::snapshot().is_some());
			assert_eq!(MultiPhase::round(), 1);

			roll_to_unsigned();
			assert_eq!(MultiPhase::current_phase(), Phase::Unsigned((true, 25)));
			assert_eq!(
				multi_phase_events(),
				vec![
					Event::PhaseTransitioned { from: Phase::Off, to: Phase::Signed, round: 1 },
					Event::PhaseTransitioned {
						from: Phase::Signed,
						to: Phase::Unsigned((true, 25)),
						round: 1
					},
				],
			);
			assert!(MultiPhase::snapshot().is_some());

			roll_to(29);
			assert_eq!(MultiPhase::current_phase(), Phase::Unsigned((true, 25)));
			assert!(MultiPhase::snapshot().is_some());

			roll_to(30);
			assert_eq!(MultiPhase::current_phase(), Phase::Unsigned((true, 25)));
			assert!(MultiPhase::snapshot().is_some());

			// We close when upstream tells us to elect.
			roll_to(32);
			assert_eq!(MultiPhase::current_phase(), Phase::Unsigned((true, 25)));
			assert!(MultiPhase::snapshot().is_some());

			assert_ok!(MultiPhase::elect());

			assert!(MultiPhase::current_phase().is_off());
			assert!(MultiPhase::snapshot().is_none());
			assert_eq!(MultiPhase::round(), 2);

			roll_to(44);
			assert!(MultiPhase::current_phase().is_off());

			roll_to_signed();
			assert!(MultiPhase::current_phase().is_signed());

			roll_to(55);
			assert!(MultiPhase::current_phase().is_unsigned_open_at(55));

			assert_eq!(
				multi_phase_events(),
				vec![
					Event::PhaseTransitioned { from: Phase::Off, to: Phase::Signed, round: 1 },
					Event::PhaseTransitioned {
						from: Phase::Signed,
						to: Phase::Unsigned((true, 25)),
						round: 1
					},
					Event::ElectionFinalized {
						compute: ElectionCompute::Fallback,
						score: ElectionScore {
							minimal_stake: 0,
							sum_stake: 0,
							sum_stake_squared: 0
						}
					},
					Event::PhaseTransitioned {
						from: Phase::Unsigned((true, 25)),
						to: Phase::Off,
						round: 2
					},
					Event::PhaseTransitioned { from: Phase::Off, to: Phase::Signed, round: 2 },
					Event::PhaseTransitioned {
						from: Phase::Signed,
						to: Phase::Unsigned((true, 55)),
						round: 2
					},
				]
			);
		})
	}

	#[test]
	fn signed_phase_void() {
		ExtBuilder::default().phases(0, 10).build_and_execute(|| {
			roll_to(15);
			assert!(MultiPhase::current_phase().is_off());

			roll_to(19);
			assert!(MultiPhase::current_phase().is_off());

			roll_to(20);
			assert!(MultiPhase::current_phase().is_unsigned_open_at(20));
			assert!(MultiPhase::snapshot().is_some());

			roll_to(30);
			assert!(MultiPhase::current_phase().is_unsigned_open_at(20));

			assert_ok!(MultiPhase::elect());

			assert!(MultiPhase::current_phase().is_off());
			assert!(MultiPhase::snapshot().is_none());

			assert_eq!(
				multi_phase_events(),
				vec![
					Event::PhaseTransitioned {
						from: Phase::Off,
						to: Phase::Unsigned((true, 20)),
						round: 1
					},
					Event::ElectionFinalized {
						compute: ElectionCompute::Fallback,
						score: ElectionScore {
							minimal_stake: 0,
							sum_stake: 0,
							sum_stake_squared: 0
						}
					},
					Event::PhaseTransitioned {
						from: Phase::Unsigned((true, 20)),
						to: Phase::Off,
						round: 2
					},
				]
			);
		});
	}

	#[test]
	fn unsigned_phase_void() {
		ExtBuilder::default().phases(10, 0).build_and_execute(|| {
			roll_to(15);
			assert!(MultiPhase::current_phase().is_off());

			roll_to(19);
			assert!(MultiPhase::current_phase().is_off());

			roll_to_signed();
			assert!(MultiPhase::current_phase().is_signed());
			assert!(MultiPhase::snapshot().is_some());

			roll_to(30);
			assert!(MultiPhase::current_phase().is_signed());

			assert_ok!(MultiPhase::elect());

			assert!(MultiPhase::current_phase().is_off());
			assert!(MultiPhase::snapshot().is_none());

			assert_eq!(
				multi_phase_events(),
				vec![
					Event::PhaseTransitioned { from: Phase::Off, to: Phase::Signed, round: 1 },
					Event::ElectionFinalized {
						compute: ElectionCompute::Fallback,
						score: ElectionScore {
							minimal_stake: 0,
							sum_stake: 0,
							sum_stake_squared: 0
						}
					},
					Event::PhaseTransitioned { from: Phase::Signed, to: Phase::Off, round: 2 },
				]
			)
		});
	}

	#[test]
	fn both_phases_void() {
		ExtBuilder::default().phases(0, 0).build_and_execute(|| {
			roll_to(15);
			assert!(MultiPhase::current_phase().is_off());

			roll_to(19);
			assert!(MultiPhase::current_phase().is_off());

			roll_to(20);
			assert!(MultiPhase::current_phase().is_off());

			roll_to(30);
			assert!(MultiPhase::current_phase().is_off());

			// This module is now only capable of doing on-chain backup.
			assert_ok!(MultiPhase::elect());

			assert!(MultiPhase::current_phase().is_off());

			assert_eq!(
				multi_phase_events(),
				vec![
					Event::ElectionFinalized {
						compute: ElectionCompute::Fallback,
						score: ElectionScore {
							minimal_stake: 0,
							sum_stake: 0,
							sum_stake_squared: 0
						}
					},
					Event::PhaseTransitioned { from: Phase::Off, to: Phase::Off, round: 2 },
				]
			);
		});
	}

	#[test]
	fn early_termination() {
		// An early termination in the signed phase, with no queued solution.
		ExtBuilder::default().build_and_execute(|| {
			// Signed phase started at block 15 and will end at 25.

			roll_to_signed();
<<<<<<< HEAD
			assert_eq!(multi_phase_events(), vec![Event::SignedPhaseStarted { round: 1 }]);
			assert!(MultiPhase::current_phase().is_signed());
=======
			assert_eq!(
				multi_phase_events(),
				vec![Event::PhaseTransitioned { from: Phase::Off, to: Phase::Signed, round: 1 }]
			);
			assert_eq!(MultiPhase::current_phase(), Phase::Signed);
>>>>>>> 024bfced
			assert_eq!(MultiPhase::round(), 1);

			// An unexpected call to elect.
			assert_ok!(MultiPhase::elect());

			// We surely can't have any feasible solutions. This will cause an on-chain election.
			assert_eq!(
				multi_phase_events(),
				vec![
					Event::PhaseTransitioned { from: Phase::Off, to: Phase::Signed, round: 1 },
					Event::ElectionFinalized {
						compute: ElectionCompute::Fallback,
						score: Default::default()
					},
					Event::PhaseTransitioned { from: Phase::Signed, to: Phase::Off, round: 2 },
				],
			);
			// All storage items must be cleared.
			assert_eq!(MultiPhase::round(), 2);
			assert!(MultiPhase::snapshot().is_none());
			assert!(MultiPhase::snapshot_metadata().is_none());
			assert!(MultiPhase::desired_targets().is_none());
			assert!(MultiPhase::queued_solution().is_none());
			assert!(MultiPhase::signed_submissions().is_empty());
		})
	}

	#[test]
	fn early_termination_with_submissions() {
		// an early termination in the signed phase, with no queued solution.
		ExtBuilder::default().build_and_execute(|| {
			// signed phase started at block 15 and will end at 25.

			roll_to_signed();
<<<<<<< HEAD
			assert_eq!(multi_phase_events(), vec![Event::SignedPhaseStarted { round: 1 }]);
			assert!(MultiPhase::current_phase().is_signed());
=======
			assert_eq!(
				multi_phase_events(),
				vec![Event::PhaseTransitioned { from: Phase::Off, to: Phase::Signed, round: 1 }]
			);
			assert_eq!(MultiPhase::current_phase(), Phase::Signed);
>>>>>>> 024bfced
			assert_eq!(MultiPhase::round(), 1);

			// fill the queue with signed submissions
			for s in 0..SignedMaxSubmissions::get() {
				let solution = RawSolution {
					score: ElectionScore { minimal_stake: (5 + s).into(), ..Default::default() },
					..Default::default()
				};
				assert_ok!(MultiPhase::submit(
					crate::mock::RuntimeOrigin::signed(99),
					Box::new(solution)
				));
			}

			// an unexpected call to elect.
			assert_ok!(MultiPhase::elect());

			// all storage items must be cleared.
			assert_eq!(MultiPhase::round(), 2);
			assert!(MultiPhase::snapshot().is_none());
			assert!(MultiPhase::snapshot_metadata().is_none());
			assert!(MultiPhase::desired_targets().is_none());
			assert!(MultiPhase::queued_solution().is_none());
			assert!(MultiPhase::signed_submissions().is_empty());

			assert_eq!(
				multi_phase_events(),
				vec![
					Event::PhaseTransitioned { from: Phase::Off, to: Phase::Signed, round: 1 },
					Event::SolutionStored {
						compute: ElectionCompute::Signed,
						origin: Some(99),
						prev_ejected: false
					},
					Event::SolutionStored {
						compute: ElectionCompute::Signed,
						origin: Some(99),
						prev_ejected: false
					},
					Event::SolutionStored {
						compute: ElectionCompute::Signed,
						origin: Some(99),
						prev_ejected: false
					},
					Event::SolutionStored {
						compute: ElectionCompute::Signed,
						origin: Some(99),
						prev_ejected: false
					},
					Event::SolutionStored {
						compute: ElectionCompute::Signed,
						origin: Some(99),
						prev_ejected: false
					},
					Event::Slashed { account: 99, value: 5 },
					Event::Slashed { account: 99, value: 5 },
					Event::Slashed { account: 99, value: 5 },
					Event::Slashed { account: 99, value: 5 },
					Event::Slashed { account: 99, value: 5 },
					Event::ElectionFinalized {
						compute: ElectionCompute::Fallback,
						score: ElectionScore {
							minimal_stake: 0,
							sum_stake: 0,
							sum_stake_squared: 0
						}
					},
					Event::PhaseTransitioned { from: Phase::Signed, to: Phase::Off, round: 2 },
				]
			);
		})
	}

	#[test]
	fn check_events_with_compute_signed() {
		ExtBuilder::default().build_and_execute(|| {
			roll_to_signed();
			assert!(MultiPhase::current_phase().is_signed());

			let solution = raw_solution();
			assert_ok!(MultiPhase::submit(
				crate::mock::RuntimeOrigin::signed(99),
				Box::new(solution)
			));

			roll_to(30);
			assert_ok!(MultiPhase::elect());

			assert_eq!(
				multi_phase_events(),
				vec![
					Event::PhaseTransitioned { from: Phase::Off, to: Phase::Signed, round: 1 },
					Event::SolutionStored {
						compute: ElectionCompute::Signed,
						origin: Some(99),
						prev_ejected: false
					},
					Event::Rewarded { account: 99, value: 7 },
					Event::PhaseTransitioned {
						from: Phase::Signed,
						to: Phase::Unsigned((true, 25)),
						round: 1
					},
					Event::ElectionFinalized {
						compute: ElectionCompute::Signed,
						score: ElectionScore {
							minimal_stake: 40,
							sum_stake: 100,
							sum_stake_squared: 5200
						}
					},
					Event::PhaseTransitioned {
						from: Phase::Unsigned((true, 25)),
						to: Phase::Off,
						round: 2
					},
				],
			);
		})
	}

	#[test]
	fn check_events_with_compute_unsigned() {
		ExtBuilder::default().build_and_execute(|| {
			roll_to_unsigned();
			assert!(MultiPhase::current_phase().is_unsigned());

			// ensure we have snapshots in place.
			assert!(MultiPhase::snapshot().is_some());
			assert_eq!(MultiPhase::desired_targets().unwrap(), 2);

			// mine seq_phragmen solution with 2 iters.
			let (solution, witness) = MultiPhase::mine_solution().unwrap();

			// ensure this solution is valid.
			assert!(MultiPhase::queued_solution().is_none());
			assert_ok!(MultiPhase::submit_unsigned(
				crate::mock::RuntimeOrigin::none(),
				Box::new(solution),
				witness
			));
			assert!(MultiPhase::queued_solution().is_some());

			assert_ok!(MultiPhase::elect());

			assert_eq!(
				multi_phase_events(),
				vec![
					Event::PhaseTransitioned { from: Phase::Off, to: Phase::Signed, round: 1 },
					Event::PhaseTransitioned {
						from: Phase::Signed,
						to: Phase::Unsigned((true, 25)),
						round: 1
					},
					Event::SolutionStored {
						compute: ElectionCompute::Unsigned,
						origin: None,
						prev_ejected: false
					},
					Event::ElectionFinalized {
						compute: ElectionCompute::Unsigned,
						score: ElectionScore {
							minimal_stake: 40,
							sum_stake: 100,
							sum_stake_squared: 5200
						}
					},
					Event::PhaseTransitioned {
						from: Phase::Unsigned((true, 25)),
						to: Phase::Off,
						round: 2
					},
				],
			);
		})
	}

	#[test]
	fn fallback_strategy_works() {
		ExtBuilder::default().onchain_fallback(true).build_and_execute(|| {
			roll_to_unsigned();
			assert_eq!(MultiPhase::current_phase(), Phase::Unsigned((true, 25)));

			// Zilch solutions thus far, but we get a result.
			assert!(MultiPhase::queued_solution().is_none());
			let supports = MultiPhase::elect().unwrap();

			assert_eq!(
				supports,
				vec![
					(30, Support { total: 40, voters: vec![(2, 5), (4, 5), (30, 30)] }),
					(40, Support { total: 60, voters: vec![(2, 5), (3, 10), (4, 5), (40, 40)] })
				]
			);

			assert_eq!(
				multi_phase_events(),
				vec![
					Event::PhaseTransitioned { from: Phase::Off, to: Phase::Signed, round: 1 },
					Event::PhaseTransitioned {
						from: Phase::Signed,
						to: Phase::Unsigned((true, 25)),
						round: 1
					},
					Event::ElectionFinalized {
						compute: ElectionCompute::Fallback,
						score: ElectionScore {
							minimal_stake: 0,
							sum_stake: 0,
							sum_stake_squared: 0
						}
					},
					Event::PhaseTransitioned {
						from: Phase::Unsigned((true, 25)),
						to: Phase::Off,
						round: 2
					},
				]
			);
		});

		ExtBuilder::default().onchain_fallback(false).build_and_execute(|| {
			roll_to_unsigned();
			assert_eq!(MultiPhase::current_phase(), Phase::Unsigned((true, 25)));

			// Zilch solutions thus far.
			assert!(MultiPhase::queued_solution().is_none());
			assert_eq!(MultiPhase::elect().unwrap_err(), ElectionError::Fallback("NoFallback."));
			// phase is now emergency.
			assert_eq!(MultiPhase::current_phase(), Phase::Emergency);
			// snapshot is still there until election finalizes.
			assert!(MultiPhase::snapshot().is_some());

			assert_eq!(
				multi_phase_events(),
				vec![
					Event::PhaseTransitioned { from: Phase::Off, to: Phase::Signed, round: 1 },
					Event::PhaseTransitioned {
						from: Phase::Signed,
						to: Phase::Unsigned((true, 25)),
						round: 1
					},
					Event::ElectionFailed,
					Event::PhaseTransitioned {
						from: Phase::Unsigned((true, 25)),
						to: Phase::Emergency,
						round: 1
					},
				]
			);
		})
	}

	#[test]
	fn governance_fallback_works() {
		ExtBuilder::default().onchain_fallback(false).build_and_execute(|| {
			roll_to_unsigned();
			assert_eq!(MultiPhase::current_phase(), Phase::Unsigned((true, 25)));

			// Zilch solutions thus far.
			assert!(MultiPhase::queued_solution().is_none());
			assert_eq!(MultiPhase::elect().unwrap_err(), ElectionError::Fallback("NoFallback."));

			// phase is now emergency.
			assert_eq!(MultiPhase::current_phase(), Phase::Emergency);
			assert!(MultiPhase::queued_solution().is_none());
			assert!(MultiPhase::snapshot().is_some());

			// no single account can trigger this
			assert_noop!(
				MultiPhase::governance_fallback(RuntimeOrigin::signed(99), None, None),
				DispatchError::BadOrigin
			);

			// only root can
			assert_ok!(MultiPhase::governance_fallback(RuntimeOrigin::root(), None, None));
			// something is queued now
			assert!(MultiPhase::queued_solution().is_some());
			// next election call with fix everything.;
			assert!(MultiPhase::elect().is_ok());
			assert_eq!(MultiPhase::current_phase(), Phase::Off);

			assert_eq!(
				multi_phase_events(),
				vec![
					Event::PhaseTransitioned { from: Phase::Off, to: Phase::Signed, round: 1 },
					Event::PhaseTransitioned {
						from: Phase::Signed,
						to: Phase::Unsigned((true, 25)),
						round: 1
					},
					Event::ElectionFailed,
					Event::PhaseTransitioned {
						from: Phase::Unsigned((true, 25)),
						to: Phase::Emergency,
						round: 1
					},
					Event::SolutionStored {
						compute: ElectionCompute::Fallback,
						origin: None,
						prev_ejected: false
					},
					Event::ElectionFinalized {
						compute: ElectionCompute::Fallback,
						score: Default::default()
					},
					Event::PhaseTransitioned { from: Phase::Emergency, to: Phase::Off, round: 2 },
				]
			);
		})
	}

	#[test]
	fn snapshot_too_big_failure_onchain_fallback() {
		// the `MockStaking` is designed such that if it has too many targets, it simply fails.
		ExtBuilder::default().build_and_execute(|| {
			Targets::set((0..(TargetIndex::max_value() as AccountId) + 1).collect::<Vec<_>>());

			// Signed phase failed to open.
			roll_to(15);
			assert_eq!(MultiPhase::current_phase(), Phase::Off);

			// Unsigned phase failed to open.
			roll_to(25);
			assert_eq!(MultiPhase::current_phase(), Phase::Off);

			// On-chain backup works though.
			let supports = MultiPhase::elect().unwrap();
			assert!(supports.len() > 0);

			assert_eq!(
				multi_phase_events(),
				vec![
					Event::ElectionFinalized {
						compute: ElectionCompute::Fallback,
						score: ElectionScore {
							minimal_stake: 0,
							sum_stake: 0,
							sum_stake_squared: 0
						}
					},
					Event::PhaseTransitioned { from: Phase::Off, to: Phase::Off, round: 2 },
				]
			);
		});
	}

	#[test]
	fn snapshot_too_big_failure_no_fallback() {
		// and if the backup mode is nothing, we go into the emergency mode..
		ExtBuilder::default().onchain_fallback(false).build_and_execute(|| {
			crate::mock::Targets::set(
				(0..(TargetIndex::max_value() as AccountId) + 1).collect::<Vec<_>>(),
			);

			// Signed phase failed to open.
			roll_to(15);
			assert_eq!(MultiPhase::current_phase(), Phase::Off);

			// Unsigned phase failed to open.
			roll_to(25);
			assert_eq!(MultiPhase::current_phase(), Phase::Off);

			roll_to(29);
			let err = MultiPhase::elect().unwrap_err();
			assert_eq!(err, ElectionError::Fallback("NoFallback."));
			assert_eq!(MultiPhase::current_phase(), Phase::Off);

			assert_eq!(
				multi_phase_events(),
<<<<<<< HEAD
				vec![Event::ElectionFailed, Event::EmergencyPhaseThrottled]
=======
				vec![
					Event::ElectionFailed,
					Event::PhaseTransitioned { from: Phase::Off, to: Phase::Emergency, round: 1 }
				]
>>>>>>> 024bfced
			);
		});
	}

	#[test]
	fn snapshot_too_big_truncate() {
		// but if there are too many voters, we simply truncate them.
		ExtBuilder::default().build_and_execute(|| {
			// we have 8 voters in total.
			assert_eq!(crate::mock::Voters::get().len(), 8);
			// but we want to take 2.
			crate::mock::MaxElectingVoters::set(2);

			// Signed phase opens just fine.
			roll_to_signed();
			assert!(MultiPhase::current_phase().is_signed());

			assert_eq!(
				MultiPhase::snapshot_metadata().unwrap(),
				SolutionOrSnapshotSize { voters: 2, targets: 4 }
			);
		})
	}

	#[test]
	fn untrusted_score_verification_is_respected() {
		ExtBuilder::default().build_and_execute(|| {
			roll_to_signed();
			assert!(MultiPhase::current_phase().is_signed());

			// set the solution balancing to get the desired score.
			crate::mock::Balancing::set(Some(BalancingConfig { iterations: 2, tolerance: 0 }));

			let (solution, _) = MultiPhase::mine_solution().unwrap();
			// Default solution's score.
			assert!(matches!(solution.score, ElectionScore { minimal_stake: 50, .. }));

			<MinimumUntrustedScore<Runtime>>::put(ElectionScore {
				minimal_stake: 49,
				..Default::default()
			});
			assert_ok!(MultiPhase::feasibility_check(solution.clone(), ElectionCompute::Signed));

			<MinimumUntrustedScore<Runtime>>::put(ElectionScore {
				minimal_stake: 51,
				..Default::default()
			});
			assert_noop!(
				MultiPhase::feasibility_check(solution, ElectionCompute::Signed),
				FeasibilityError::UntrustedScoreTooLow,
			);
		})
	}

	#[test]
	fn number_of_voters_allowed_2sec_block() {
		// Just a rough estimate with the substrate weights.
		assert_eq!(MockWeightInfo::get(), MockedWeightInfo::Real);

		let all_voters: u32 = 10_000;
		let all_targets: u32 = 5_000;
		let desired: u32 = 1_000;
		let weight_with = |active| {
			<Runtime as Config>::WeightInfo::submit_unsigned(
				all_voters,
				all_targets,
				active,
				desired,
			)
		};

		let mut active = 1;
		while weight_with(active)
			.all_lte(<Runtime as frame_system::Config>::BlockWeights::get().max_block) ||
			active == all_voters
		{
			active += 1;
		}

		println!("can support {} voters to yield a weight of {}", active, weight_with(active));
	}
}<|MERGE_RESOLUTION|>--- conflicted
+++ resolved
@@ -1143,18 +1143,11 @@
 		Rewarded { account: <T as frame_system::Config>::AccountId, value: BalanceOf<T> },
 		/// An account has been slashed for submitting an invalid signed submission.
 		Slashed { account: <T as frame_system::Config>::AccountId, value: BalanceOf<T> },
-<<<<<<< HEAD
-		/// The signed phase of the given round has started.
-		SignedPhaseStarted { round: u32 },
-		/// The unsigned phase of the given round has started.
-		UnsignedPhaseStarted { round: u32 },
 		/// The election failed but the emergency phase did not start because there was not enough
 		/// time to prepare the election results.
 		EmergencyPhaseThrottled,
-=======
 		/// There was a phase transition in a given round.
 		PhaseTransitioned { from: Phase<T::BlockNumber>, to: Phase<T::BlockNumber>, round: u32 },
->>>>>>> 024bfced
 	}
 
 	/// Error of the pallet that can be returned in response to dispatches.
@@ -1698,18 +1691,12 @@
 				Ok(supports)
 			},
 			Err(why) => {
-<<<<<<< HEAD
 				// Enters in emergency phase only if election failed and the signed phase has been
 				// active for at least `T::MinSignedBlocksBeforeEmergency`.
 				if Self::minimum_blocks_signed_phase() {
 					log!(error, "Entering emergency mode: {:?}", why);
-					<CurrentPhase<T>>::put(Phase::Emergency);
+				    Self::phase_transition(Phase::Emergency);
 				};
-
-=======
-				log!(error, "Entering emergency mode: {:?}", why);
-				Self::phase_transition(Phase::Emergency);
->>>>>>> 024bfced
 				Err(why)
 			},
 		}
@@ -1954,16 +1941,10 @@
 			assert_eq!(MultiPhase::round(), 1);
 
 			roll_to_signed();
-<<<<<<< HEAD
 			assert!(MultiPhase::current_phase().is_signed());
-			assert_eq!(multi_phase_events(), vec![Event::SignedPhaseStarted { round: 1 }]);
-=======
-			assert_eq!(MultiPhase::current_phase(), Phase::Signed);
-			assert_eq!(
-				multi_phase_events(),
+			assert_eq!(multi_phase_events(),
 				vec![Event::PhaseTransitioned { from: Phase::Off, to: Phase::Signed, round: 1 }]
 			);
->>>>>>> 024bfced
 			assert!(MultiPhase::snapshot().is_some());
 			assert_eq!(MultiPhase::round(), 1);
 
@@ -2178,16 +2159,11 @@
 			// Signed phase started at block 15 and will end at 25.
 
 			roll_to_signed();
-<<<<<<< HEAD
-			assert_eq!(multi_phase_events(), vec![Event::SignedPhaseStarted { round: 1 }]);
-			assert!(MultiPhase::current_phase().is_signed());
-=======
 			assert_eq!(
 				multi_phase_events(),
 				vec![Event::PhaseTransitioned { from: Phase::Off, to: Phase::Signed, round: 1 }]
 			);
-			assert_eq!(MultiPhase::current_phase(), Phase::Signed);
->>>>>>> 024bfced
+			assert!(MultiPhase::current_phase().is_signed());
 			assert_eq!(MultiPhase::round(), 1);
 
 			// An unexpected call to elect.
@@ -2222,16 +2198,11 @@
 			// signed phase started at block 15 and will end at 25.
 
 			roll_to_signed();
-<<<<<<< HEAD
-			assert_eq!(multi_phase_events(), vec![Event::SignedPhaseStarted { round: 1 }]);
-			assert!(MultiPhase::current_phase().is_signed());
-=======
 			assert_eq!(
 				multi_phase_events(),
 				vec![Event::PhaseTransitioned { from: Phase::Off, to: Phase::Signed, round: 1 }]
 			);
-			assert_eq!(MultiPhase::current_phase(), Phase::Signed);
->>>>>>> 024bfced
+			assert!(MultiPhase::current_phase().is_signed());
 			assert_eq!(MultiPhase::round(), 1);
 
 			// fill the queue with signed submissions
@@ -2602,14 +2573,7 @@
 
 			assert_eq!(
 				multi_phase_events(),
-<<<<<<< HEAD
 				vec![Event::ElectionFailed, Event::EmergencyPhaseThrottled]
-=======
-				vec![
-					Event::ElectionFailed,
-					Event::PhaseTransitioned { from: Phase::Off, to: Phase::Emergency, round: 1 }
-				]
->>>>>>> 024bfced
 			);
 		});
 	}
