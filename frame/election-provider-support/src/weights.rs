--- conflicted
+++ resolved
@@ -57,22 +57,6 @@
 /// Weights for frame_election_provider_support using the Substrate node and recommended hardware.
 pub struct SubstrateWeight<T>(PhantomData<T>);
 impl<T: frame_system::Config> WeightInfo for SubstrateWeight<T> {
-<<<<<<< HEAD
-	/// The range of component `v` is `[1000, 2000]`.
-	/// The range of component `t` is `[500, 1000]`.
-	/// The range of component `d` is `[2000, 32000]`.
-	fn phragmen(v: u32, _t: u32, d: u32, ) -> Weight {
-		// Proof Size summary in bytes:
-		//  Measured:  `0`
-		//  Estimated: `0`
-		// Minimum execution time: 1_884_683 nanoseconds.
-		Weight::from_ref_time(1_890_956_000)
-			.saturating_add(Weight::from_proof_size(0))
-			// Standard Error: 121_724
-			.saturating_add(Weight::from_ref_time(6_312_901).saturating_mul(v.into()))
-			// Standard Error: 5_277
-			.saturating_add(Weight::from_ref_time(810_273).saturating_mul(d.into()))
-=======
 	fn phragmen(v: u32, t: u32, d: u32, ) -> Weight {
 		Weight::from_parts(0 as u64, 0)
 			// Standard Error: 667_000
@@ -81,25 +65,18 @@
 			.saturating_add(Weight::from_parts(1_334_000 as u64, 0).saturating_mul(t as u64))
 			// Standard Error: 60_644_000
 			.saturating_add(Weight::from_parts(2_636_364_000 as u64, 0).saturating_mul(d as u64))
->>>>>>> 306382bc
 	}
 	/// The range of component `v` is `[1000, 2000]`.
 	/// The range of component `t` is `[500, 1000]`.
 	/// The range of component `d` is `[1, 16]`.
 	fn phragmms(v: u32, t: u32, d: u32, ) -> Weight {
-<<<<<<< HEAD
-		// Proof Size summary in bytes:
-		//  Measured:  `0`
-		//  Estimated: `0`
-		// Minimum execution time: 5_309 nanoseconds.
-		Weight::from_ref_time(531_645)
-			.saturating_add(Weight::from_proof_size(0))
-			// Standard Error: 6
-			.saturating_add(Weight::from_ref_time(4_864).saturating_mul(v.into()))
-			// Standard Error: 12
-			.saturating_add(Weight::from_ref_time(6).saturating_mul(t.into()))
-			// Standard Error: 409
-			.saturating_add(Weight::from_ref_time(21).saturating_mul(d.into()))
+		Weight::from_parts(0 as u64, 0)
+			// Standard Error: 73_000
+			.saturating_add(Weight::from_parts(21_073_000 as u64, 0).saturating_mul(v as u64))
+			// Standard Error: 146_000
+			.saturating_add(Weight::from_parts(65_000 as u64, 0).saturating_mul(t as u64))
+			// Standard Error: 6_649_000
+			.saturating_add(Weight::from_parts(1_711_424_000 as u64, 0).saturating_mul(d as u64))
 	}
 	/// The range of component `v` is `[1000, 2000]`.
 	/// The range of component `t` is `[500, 1000]`.
@@ -115,36 +92,11 @@
 			.saturating_add(Weight::from_ref_time(1_460_351).saturating_mul(v.into()))
 			// Standard Error: 1_093
 			.saturating_add(Weight::from_ref_time(146_451).saturating_mul(d.into()))
-=======
-		Weight::from_parts(0 as u64, 0)
-			// Standard Error: 73_000
-			.saturating_add(Weight::from_parts(21_073_000 as u64, 0).saturating_mul(v as u64))
-			// Standard Error: 146_000
-			.saturating_add(Weight::from_parts(65_000 as u64, 0).saturating_mul(t as u64))
-			// Standard Error: 6_649_000
-			.saturating_add(Weight::from_parts(1_711_424_000 as u64, 0).saturating_mul(d as u64))
->>>>>>> 306382bc
 	}
 }
 
 // For backwards compatibility and tests
 impl WeightInfo for () {
-<<<<<<< HEAD
-	/// The range of component `v` is `[1000, 2000]`.
-	/// The range of component `t` is `[500, 1000]`.
-	/// The range of component `d` is `[2000, 32000]`.
-	fn phragmen(v: u32, _t: u32, d: u32, ) -> Weight {
-		// Proof Size summary in bytes:
-		//  Measured:  `0`
-		//  Estimated: `0`
-		// Minimum execution time: 1_884_683 nanoseconds.
-		Weight::from_ref_time(1_890_956_000)
-			.saturating_add(Weight::from_proof_size(0))
-			// Standard Error: 121_724
-			.saturating_add(Weight::from_ref_time(6_312_901).saturating_mul(v.into()))
-			// Standard Error: 5_277
-			.saturating_add(Weight::from_ref_time(810_273).saturating_mul(d.into()))
-=======
 	fn phragmen(v: u32, t: u32, d: u32, ) -> Weight {
 		Weight::from_parts(0 as u64, 0)
 			// Standard Error: 667_000
@@ -153,25 +105,18 @@
 			.saturating_add(Weight::from_parts(1_334_000 as u64, 0).saturating_mul(t as u64))
 			// Standard Error: 60_644_000
 			.saturating_add(Weight::from_parts(2_636_364_000 as u64, 0).saturating_mul(d as u64))
->>>>>>> 306382bc
 	}
 	/// The range of component `v` is `[1000, 2000]`.
 	/// The range of component `t` is `[500, 1000]`.
 	/// The range of component `d` is `[1, 16]`.
 	fn phragmms(v: u32, t: u32, d: u32, ) -> Weight {
-<<<<<<< HEAD
-		// Proof Size summary in bytes:
-		//  Measured:  `0`
-		//  Estimated: `0`
-		// Minimum execution time: 5_309 nanoseconds.
-		Weight::from_ref_time(531_645)
-			.saturating_add(Weight::from_proof_size(0))
-			// Standard Error: 6
-			.saturating_add(Weight::from_ref_time(4_864).saturating_mul(v.into()))
-			// Standard Error: 12
-			.saturating_add(Weight::from_ref_time(6).saturating_mul(t.into()))
-			// Standard Error: 409
-			.saturating_add(Weight::from_ref_time(21).saturating_mul(d.into()))
+	    Weight::from_parts(0 as u64, 0)
+			// Standard Error: 73_000
+			.saturating_add(Weight::from_parts(21_073_000 as u64, 0).saturating_mul(v as u64))
+			// Standard Error: 146_000
+			.saturating_add(Weight::from_parts(65_000 as u64, 0).saturating_mul(t as u64))
+			// Standard Error: 6_649_000
+			.saturating_add(Weight::from_parts(1_711_424_000 as u64, 0).saturating_mul(d as u64))
 	}
 	/// The range of component `v` is `[1000, 2000]`.
 	/// The range of component `t` is `[500, 1000]`.
@@ -187,14 +132,5 @@
 			.saturating_add(Weight::from_ref_time(1_460_351).saturating_mul(v.into()))
 			// Standard Error: 1_093
 			.saturating_add(Weight::from_ref_time(146_451).saturating_mul(d.into()))
-=======
-		Weight::from_parts(0 as u64, 0)
-			// Standard Error: 73_000
-			.saturating_add(Weight::from_parts(21_073_000 as u64, 0).saturating_mul(v as u64))
-			// Standard Error: 146_000
-			.saturating_add(Weight::from_parts(65_000 as u64, 0).saturating_mul(t as u64))
-			// Standard Error: 6_649_000
-			.saturating_add(Weight::from_parts(1_711_424_000 as u64, 0).saturating_mul(d as u64))
->>>>>>> 306382bc
 	}
 }