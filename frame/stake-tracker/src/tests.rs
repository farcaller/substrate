// This file is part of Substrate.

// Copyright (C) 2023 Parity Technologies (UK) Ltd.
// SPDX-License-Identifier: Apache-2.0

// Licensed under the Apache License, Version 2.0 (the "License");
// you may not use this file except in compliance with the License.
// You may obtain a copy of the License at
//
// 	http://www.apache.org/licenses/LICENSE-2.0
//
// Unless required by applicable law or agreed to in writing, software
// distributed under the License is distributed on an "AS IS" BASIS,
// WITHOUT WARRANTIES OR CONDITIONS OF ANY KIND, either express or implied.
// See the License for the specific language governing permissions and
// limitations under the License.

use super::{mock::*, pallet::*};
use crate as pallet_stake_tracker;
<<<<<<< HEAD
use frame_election_provider_support::{ReadOnlySortedListProvider, SortedListProvider};
use frame_support::{assert_ok, assert_storage_noop};
use sp_staking::{OnStakingUpdate, Stake, StakingInterface};
=======
use frame_election_provider_support::SortedListProvider;
use frame_support::assert_storage_noop;
use sp_staking::{OnStakingUpdate, StakingInterface};
>>>>>>> 32509ada

type VoterList = <Runtime as pallet_stake_tracker::Config>::VoterList;
type TargetList = <Runtime as pallet_stake_tracker::Config>::TargetList;
type Staking = <Runtime as pallet_stake_tracker::Config>::Staking;

// It is the caller's problem to make sure each of events is emitted in the right context, therefore
// we test each event for all the stakers (validators + nominators).

mod on_stake_update {
	use super::*;
<<<<<<< HEAD
	#[test]
	fn empty_lists() {
		ExtBuilder::default().build_and_execute(|| {
			assert_eq!(VoterList::count(), 0);
			assert_eq!(TargetList::count(), 0);
			let validator_id = &10;
			// usual user
			assert_storage_noop!(StakeTracker::on_stake_update(&1, None));
			// validator
			StakeTracker::on_stake_update(validator_id, None);
			assert_eq!(
				ApprovalStake::<Runtime>::get(validator_id).unwrap(),
				StakeTracker::slashable_balance_of(validator_id)
			);
			assert_eq!(ApprovalStake::<Runtime>::count(), 1);

			// nominator
			StakeTracker::on_stake_update(&20, None);
			assert_eq!(
				ApprovalStake::<Runtime>::get(validator_id).unwrap(),
				StakeTracker::slashable_balance_of(validator_id) +
					StakeTracker::slashable_balance_of(&20)
			);
			assert_eq!(
				StakeTracker::approval_stake(&11).unwrap(),
				StakeTracker::slashable_balance_of(&20)
			);
			assert_eq!(ApprovalStake::<Runtime>::count(), 2);
			assert_eq!(VoterList::count(), 0);
			assert_eq!(TargetList::count(), 0);
		});
	}
=======
>>>>>>> 32509ada

	#[test]
	fn does_nothing_when_not_bonded() {
		ExtBuilder::default().build_and_execute(|| {
			assert_eq!(VoterList::count(), 0);
			// user without stake
			assert_storage_noop!(StakeTracker::on_stake_update(&30, None));
		});
	}

	#[test]
	fn works_for_validators_and_nominators() {
		ExtBuilder::default().build_and_execute(|| {
			assert_eq!(VoterList::count(), 0);
<<<<<<< HEAD
			assert_eq!(TargetList::count(), 0);

			let score = 1000;
			let stake = 0;
			let validator_id = 10;
			let validator2_id = 11;
			let nominator_id = 20;

			// validator
			let _ = VoterList::on_insert(validator_id, score).unwrap();
			let _ = TargetList::on_insert(validator_id, stake).unwrap();

			assert_eq!(VoterList::get_score(&validator_id).unwrap(), score);
			assert_eq!(TargetList::get_score(&validator_id).unwrap(), stake);

			// Previous stake is less than current (default: 0)
			let _ = StakeTracker::on_stake_update(&validator_id, None);
			// VoterList logic does not care about previous stake so we test it only once.
			assert_eq!(
				VoterList::get_score(&validator_id).unwrap(),
				StakeTracker::to_vote(StakeTracker::slashable_balance_of(&validator_id))
			);
			assert_eq!(
				TargetList::get_score(&validator_id).unwrap(),
				StakeTracker::slashable_balance_of(&validator_id)
			);

			// Previous stake is more than current 10 vs 9, ApprovalStake decrements by 1.
			let _ = StakeTracker::on_stake_update(
				&validator_id,
				Some(Stake { stash: validator_id, active: 10, total: 11 }),
			);

			assert_eq!(
				TargetList::get_score(&validator_id).unwrap(),
				StakeTracker::slashable_balance_of(&validator_id) - 1
			);

			// Previous stake is less than current 8 vs 9, ApprovalStake increments	 by 1.
			let _ = StakeTracker::on_stake_update(
				&validator_id,
				Some(Stake { stash: validator_id, active: 8, total: 9 }),
			);

			assert_eq!(
				TargetList::get_score(&validator_id).unwrap(),
				StakeTracker::slashable_balance_of(&validator_id)
			);

			assert_eq!(VoterList::count(), 1);
			assert_eq!(TargetList::count(), 1);

			// nominator
			let _ = VoterList::on_insert(nominator_id, score).unwrap();
			let _ = TargetList::on_insert(validator2_id, stake);

			// Nominating two validators, one already has their safe-stake, the other has 0.
			let _ = StakeTracker::on_stake_update(&nominator_id, None);
			assert_eq!(
				VoterList::get_score(&nominator_id).unwrap(),
				StakeTracker::to_vote(StakeTracker::slashable_balance_of(&nominator_id))
			);
			assert_eq!(
				TargetList::get_score(&validator_id).unwrap(),
				StakeTracker::slashable_balance_of(&nominator_id) +
					StakeTracker::slashable_balance_of(&validator_id)
			);
			assert_eq!(
				ApprovalStake::<Runtime>::get(validator_id).unwrap(),
				TargetList::get_score(&validator_id).unwrap()
			);
			assert_eq!(
				TargetList::get_score(&validator2_id).unwrap(),
				StakeTracker::slashable_balance_of(&nominator_id)
			);
			assert_eq!(
				ApprovalStake::<Runtime>::get(validator2_id).unwrap(),
				TargetList::get_score(&validator2_id).unwrap()
			);
			assert_eq!(VoterList::count(), 2);
			assert_eq!(TargetList::count(), 2);
=======
			// validator, nominator
			for (idx, id) in stakers().iter().enumerate() {
				let _ = VoterList::on_insert(*id, score).unwrap();
				assert_eq!(VoterList::count() as usize, idx + 1);
				assert_eq!(VoterList::get_score(id).unwrap(), score);
				StakeTracker::on_stake_update(id, None);
				assert_eq!(
					VoterList::get_score(id).unwrap(),
					Pallet::<Runtime>::to_vote(Staking::stake(id).map(|s| s.active).unwrap())
				);
			}
>>>>>>> 32509ada
		});
	}

<<<<<<< HEAD
mod on_nominator_update {
	use super::*;
	use frame_support::assert_err;
	#[test]
	fn noop_for_non_nominator() {
		ExtBuilder::default().build_and_execute(|| {
			// usual user, validator, not bonded user
			for id in [1, 10, 30] {
				assert_storage_noop!(StakeTracker::on_nominator_update(&id, Vec::new()));
=======
	#[test]
	#[should_panic(expected = "Unable to update a nominator, perhaps it does not exist?")]
	fn defensive_when_not_in_list_nominator() {
		ExtBuilder::default().build_and_execute(|| {
			assert_eq!(VoterList::count(), 0);
			for id in Nominators::get() {
				StakeTracker::on_stake_update(&id, None);
>>>>>>> 32509ada
			}
		});
	}

	#[test]
<<<<<<< HEAD
	fn nominator_in_the_list_empty_nominations() {
		ExtBuilder::default().build_and_execute(|| {
			let _ = VoterList::on_insert(22, 1);
			assert_storage_noop!(StakeTracker::on_nominator_update(&22, Vec::new()));
			StakeTracker::on_nominator_update(&23, Vec::new());
			assert_eq!(
				VoterList::get_score(&23).unwrap(),
				StakeTracker::to_vote(Staking::stake(&23).map(|s| s.active).unwrap())
			)
=======
	#[should_panic(expected = "Unable to update a validator, perhaps it does not exist?")]
	fn defensive_when_not_in_list_validator() {
		ExtBuilder::default().build_and_execute(|| {
			assert_eq!(VoterList::count(), 0);
			for id in Validators::get() {
				StakeTracker::on_stake_update(&id, None);
			}
>>>>>>> 32509ada
		});
	}
}

mod on_nominator_add {
	use super::*;

	#[test]
<<<<<<< HEAD
	// It is the caller's problem to make sure `on_nominator_update` is called in the right context.
	fn nomination_scenarios() {
		ExtBuilder::default().build_and_execute(|| {
			assert_eq!(VoterList::count(), 0);

			// no prev nominations and nominations are not in TargetList
			StakeTracker::on_nominator_update(&20, Vec::new());
			assert_eq!(
				VoterList::get_score(&20).unwrap(),
				StakeTracker::to_vote(StakeTracker::slashable_balance_of(&20))
			);

			for nomination in Staking::nominations(&20).unwrap() {
				assert_err!(
					TargetList::get_score(&nomination),
					pallet_bags_list::ListError::NodeNotFound
				);
				assert_eq!(
					StakeTracker::approval_stake(&nomination).unwrap(),
					StakeTracker::slashable_balance_of(&20)
				);
			}

			assert_eq!(ApprovalStake::<Runtime>::count(), 2);
			let _ = ApprovalStake::<Runtime>::clear(100, None);

			// no prev nominations and nominations are in TargetList
			for nomination in Staking::nominations(&20).unwrap() {
				let _ = StakeTracker::on_validator_add(&nomination);
			}

			StakeTracker::on_nominator_update(&20, Vec::new());
			assert_eq!(
				VoterList::get_score(&20).unwrap(),
				StakeTracker::to_vote(StakeTracker::slashable_balance_of(&20))
			);

			for nomination in Staking::nominations(&20).unwrap() {
				assert_eq!(
					TargetList::get_score(&nomination).unwrap(),
					StakeTracker::slashable_balance_of(&20)
						.saturating_add(StakeTracker::slashable_balance_of(&nomination))
				);
				assert_eq!(
					ApprovalStake::<Runtime>::get(&nomination).unwrap(),
					StakeTracker::slashable_balance_of(&20)
						.saturating_add(StakeTracker::slashable_balance_of(&nomination))
				);
			}

			// some previous nominations

			// reset two validators to have something new to nominate and something that won't
			// be touched
			for nomination in vec![10, 11] {
				StakeTracker::on_unstake(&nomination);
				let _ = TargetList::on_remove(&nomination);
				StakeTracker::on_validator_add(&nomination);
			}

			// add a validator to have something to de-nominate
			StakeTracker::on_validator_add(&12);
			StakeTracker::on_nominator_update(&20, vec![11, 12]);

			assert_eq!(
				TargetList::get_score(&12).unwrap(),
				StakeTracker::slashable_balance_of(&12)
					.saturating_sub(StakeTracker::slashable_balance_of(&20))
			);
			assert_eq!(
				StakeTracker::approval_stake(&12).unwrap(),
				StakeTracker::slashable_balance_of(&12)
					.saturating_sub(StakeTracker::slashable_balance_of(&20))
			);

			assert_eq!(
				TargetList::get_score(&10).unwrap(),
				StakeTracker::slashable_balance_of(&20)
					.saturating_add(StakeTracker::slashable_balance_of(&10))
			);
			assert_eq!(
				StakeTracker::approval_stake(&10).unwrap(),
				StakeTracker::slashable_balance_of(&20)
					.saturating_add(StakeTracker::slashable_balance_of(&10))
			);

			// this is untouched as it was present in both current and prev nominations
			assert_eq!(
				TargetList::get_score(&11).unwrap(),
				StakeTracker::slashable_balance_of(&11)
			);
			assert_eq!(
				StakeTracker::approval_stake(&11).unwrap(),
				StakeTracker::slashable_balance_of(&11)
			);
=======
	fn works() {
		ExtBuilder::default().build_and_execute(|| {
			assert_eq!(VoterList::count(), 0);

			// nominators + validators
			for id in stakers() {
				StakeTracker::on_nominator_add(&id);
				assert_eq!(
					VoterList::get_score(&id).unwrap(),
					StakeTracker::to_vote(StakeTracker::active_stake_of(&id))
				);
			}

			assert_eq!(VoterList::count(), stakers().len() as u32);
>>>>>>> 32509ada
		});
	}

	#[test]
<<<<<<< HEAD
	fn not_updating_when_in_the_list() {
		ExtBuilder::default().build_and_execute(|| {
			// usual user, validator, nominator
			for id in [1, 10, 20] {
				let _ = VoterList::on_insert(id, 1000);
				let _ = TargetList::on_insert(id, 1000);
				ApprovalStake::<Runtime>::set(&id, Some(1000));

				StakeTracker::on_validator_add(&id);
				assert_eq!(VoterList::get_score(&id).unwrap(), 1000);
				assert_eq!(TargetList::get_score(&id).unwrap(), 1000);
				// only updates ApprovalStake as it allows for `upsert` due to the fact that it's
				// never removed, unless unstaked
				assert_eq!(
					StakeTracker::approval_stake(&id).unwrap(),
					1000 + StakeTracker::slashable_balance_of(&id)
				)
=======
	#[should_panic(expected = "Unable to insert a nominator, perhaps it already exists?")]
	fn defensive_when_in_list() {
		ExtBuilder::default().build_and_execute(|| {
			assert_eq!(VoterList::count(), 0);
			for id in Nominators::get() {
				let _ = VoterList::on_insert(id, 100);
				StakeTracker::on_nominator_add(&id);
>>>>>>> 32509ada
			}
		});
	}
}

mod on_nominator_update {
	use super::*;

	#[test]
	fn always_noop() {
		ExtBuilder::default().build_and_execute(|| {
			assert_eq!(VoterList::count(), 0);

			// not in list
			// validator, nominator
			for id in stakers() {
				assert_storage_noop!(StakeTracker::on_nominator_update(&id, Vec::new()));
			}

			// in list
			// validator, nominator
			for id in stakers() {
				let _ = VoterList::on_insert(id, 1000);
				assert_storage_noop!(StakeTracker::on_nominator_update(&id, Vec::new()));
			}
		});
	}
}

mod on_validator_add {
	use super::*;

	#[test]
	fn works() {
		ExtBuilder::default().build_and_execute(|| {
			assert_eq!(VoterList::count(), 0);

			// nominators + validators
			for id in stakers() {
				StakeTracker::on_validator_add(&id);
				assert_eq!(
					VoterList::get_score(&id).unwrap(),
<<<<<<< HEAD
					StakeTracker::to_vote(StakeTracker::slashable_balance_of(&id))
				);
				assert_eq!(
					TargetList::get_score(&id).unwrap(),
					StakeTracker::slashable_balance_of(&id)
				);
				assert_eq!(
					StakeTracker::approval_stake(&id).unwrap(),
					StakeTracker::slashable_balance_of(&id)
=======
					StakeTracker::to_vote(StakeTracker::active_stake_of(&id))
>>>>>>> 32509ada
				);
			}

			assert_eq!(VoterList::count(), stakers().len() as u32);
		});
	}

	#[test]
	#[should_panic(expected = "Unable to insert a validator, perhaps it already exists?")]
	fn defensive_when_in_list() {
		ExtBuilder::default().build_and_execute(|| {
			assert_eq!(VoterList::count(), 0);
			for id in Validators::get() {
				let _ = VoterList::on_insert(id, 100);
				StakeTracker::on_validator_add(&id);
			}
		});
	}
}

mod on_validator_update {
	use super::*;
	#[test]
<<<<<<< HEAD
	fn noop_if_not_in_list() {
		ExtBuilder::default().build_and_execute(|| {
			// usual user, validator, nominator, not bonded
			for id in [1, 10, 20, 30] {
				assert_storage_noop!(StakeTracker::on_validator_remove(&id));
=======
	fn noop_when_in_the_list() {
		ExtBuilder::default().build_and_execute(|| {
			assert_eq!(VoterList::count(), 0);

			// usual user, validator, nominator
			for id in stakers() {
				let _ = VoterList::on_insert(id, 1000);
				assert_storage_noop!(StakeTracker::on_validator_update(&id));
>>>>>>> 32509ada
			}
		});
	}

	#[test]
<<<<<<< HEAD
	// It is a caller's problem to make sure `on_validator_remove` is called in the right context.
	fn works_for_everyone() {
		ExtBuilder::default().build_and_execute(|| {
			// usual user, validator, nominator, unbonded
			for id in [1, 10, 20, 30] {
				assert_ok!(VoterList::on_insert(id, 100));
				assert_ok!(TargetList::on_insert(id, 100));
				ApprovalStake::<Runtime>::set(&id, Some(100));
=======
	fn noop() {
		ExtBuilder::default().build_and_execute(|| {
			assert_eq!(VoterList::count(), 0);

			// validators + nominators
			for id in stakers() {
				assert_storage_noop!(StakeTracker::on_validator_update(&id));
			}
		});
	}
}

mod on_validator_remove {
	use super::*;

	#[test]
	// It is the caller's problem to make sure `on_validator_remove` is called in the right context.
	fn works_for_everyone() {
		ExtBuilder::default().build_and_execute(|| {
			assert_eq!(VoterList::count(), 0);

			// nominators + validators
			for id in stakers() {
				let _ = VoterList::on_insert(id, 100);
				assert_eq!(VoterList::count(), 1);
>>>>>>> 32509ada
				StakeTracker::on_validator_remove(&id);
				assert_eq!(VoterList::count(), 0);
				assert_eq!(TargetList::count(), 0);
				assert_eq!(
					StakeTracker::approval_stake(&id).unwrap(),
					100 - StakeTracker::slashable_balance_of(&id)
				);
			}
		});
	}

<<<<<<< HEAD
// It is the caller's problem to make sure `on_nominator_remove` is called in the right context. So
// we are also including not bonded users with 0 balance.
mod on_nominator_remove {
	use super::*;
	#[test]
	fn noop_when_not_in_the_list_and_no_nominations() {
=======
	#[test]
	#[should_panic(expected = "Unable to remove a validator, perhaps it does not exist?")]
	fn defensive_when_not_in_list() {
>>>>>>> 32509ada
		ExtBuilder::default().build_and_execute(|| {
			assert_eq!(VoterList::count(), 0);
			for id in Validators::get() {
				StakeTracker::on_validator_remove(&id);
			}
		});
	}
}

mod on_nominator_remove {
	use super::*;

	#[test]
<<<<<<< HEAD
	fn no_nominations() {
		ExtBuilder::default().build_and_execute(|| {
			assert_eq!(VoterList::count(), 0);

			// usual user, validator, nominator, not bonded
			for id in [1, 10, 20, 30] {
=======
	// It is the caller's problem to make sure `on_nominator_remove` is called in the right context.
	fn works_for_everyone() {
		ExtBuilder::default().build_and_execute(|| {
			assert_eq!(VoterList::count(), 0);

			// nominators + validators
			for id in stakers() {
>>>>>>> 32509ada
				let _ = VoterList::on_insert(id, 100);
				assert_eq!(VoterList::count(), 1);
				StakeTracker::on_nominator_remove(&id, Vec::new());
				assert_eq!(VoterList::count(), 0);
			}
		});
	}

	#[test]
<<<<<<< HEAD
	fn with_nominations() {
		ExtBuilder::default().build_and_execute(|| {
			// no entries in TargetList or ApprovalStake
			// usual user, validator, nominator, not bonded
			for id in [1, 10, 20, 30] {
				assert_storage_noop!(StakeTracker::on_nominator_remove(&id, vec![10, 11]));
			}

			// with entries in TargetList and ApprovalStake

			let nominations = vec![10, 11];

			StakeTracker::on_validator_add(&10);
			StakeTracker::on_validator_add(&11);
			StakeTracker::on_nominator_remove(&20, nominations.clone());

			for id in nominations {
				assert_eq!(
					TargetList::get_score(&id).unwrap(),
					StakeTracker::slashable_balance_of(&id)
						.saturating_sub(StakeTracker::slashable_balance_of(&20))
				);
				assert_eq!(
					StakeTracker::approval_stake(&id).unwrap(),
					StakeTracker::slashable_balance_of(&id)
						.saturating_sub(StakeTracker::slashable_balance_of(&20))
				);
=======
	#[should_panic(expected = "Unable to remove a nominator, perhaps it does not exist?")]
	fn defensive_when_not_in_list() {
		ExtBuilder::default().build_and_execute(|| {
			assert_eq!(VoterList::count(), 0);
			for id in Nominators::get() {
				StakeTracker::on_nominator_remove(&id, vec![]);
>>>>>>> 32509ada
			}
		});
	}
}

mod on_unstake {
	use super::*;

	#[test]
<<<<<<< HEAD
	fn noop_if_no_approval_stake() {
		ExtBuilder::default().build_and_execute(|| {
			// usual user, validator, nominator, not bonded
			for id in [1, 10, 20, 30] {
=======
	// By the time this is called - staker has to already be removed from the list. Otherwise we hit
	// the defensive path.
	fn noop_when_not_in_list() {
		ExtBuilder::default().build_and_execute(|| {
			assert_eq!(VoterList::count(), 0);

			// any staker
			for id in stakers() {
>>>>>>> 32509ada
				assert_storage_noop!(StakeTracker::on_unstake(&id));
			}
		});
	}
<<<<<<< HEAD
	#[test]
	fn removes_approval_stake() {
		ExtBuilder::default().build_and_execute(|| {
			// anybody
			for id in [1, 10, 20, 30] {
				ApprovalStake::<Runtime>::insert(id, 10);
=======

	#[test]
	#[should_panic(expected = "The staker should have already been removed!")]
	fn defensive_when_in_list() {
		ExtBuilder::default().build_and_execute(|| {
			assert_eq!(VoterList::count(), 0);
			for id in stakers() {
				let _ = VoterList::on_insert(id, 100);
>>>>>>> 32509ada
				StakeTracker::on_unstake(&id);
			}
			assert_eq!(ApprovalStake::<Runtime>::count(), 0);
		});
	}
}<|MERGE_RESOLUTION|>--- conflicted
+++ resolved
@@ -17,63 +17,22 @@
 
 use super::{mock::*, pallet::*};
 use crate as pallet_stake_tracker;
-<<<<<<< HEAD
-use frame_election_provider_support::{ReadOnlySortedListProvider, SortedListProvider};
-use frame_support::{assert_ok, assert_storage_noop};
+use frame_election_provider_support::SortedListProvider;
+use frame_support::{assert_err, assert_ok, assert_storage_noop};
 use sp_staking::{OnStakingUpdate, Stake, StakingInterface};
-=======
-use frame_election_provider_support::SortedListProvider;
-use frame_support::assert_storage_noop;
-use sp_staking::{OnStakingUpdate, StakingInterface};
->>>>>>> 32509ada
-
-type VoterList = <Runtime as pallet_stake_tracker::Config>::VoterList;
-type TargetList = <Runtime as pallet_stake_tracker::Config>::TargetList;
-type Staking = <Runtime as pallet_stake_tracker::Config>::Staking;
+
+pub(crate) type VoterList = <Runtime as pallet_stake_tracker::Config>::VoterList;
+pub(crate) type TargetList = <Runtime as pallet_stake_tracker::Config>::TargetList;
 
 // It is the caller's problem to make sure each of events is emitted in the right context, therefore
 // we test each event for all the stakers (validators + nominators).
 
 mod on_stake_update {
 	use super::*;
-<<<<<<< HEAD
-	#[test]
-	fn empty_lists() {
-		ExtBuilder::default().build_and_execute(|| {
-			assert_eq!(VoterList::count(), 0);
-			assert_eq!(TargetList::count(), 0);
-			let validator_id = &10;
-			// usual user
-			assert_storage_noop!(StakeTracker::on_stake_update(&1, None));
-			// validator
-			StakeTracker::on_stake_update(validator_id, None);
-			assert_eq!(
-				ApprovalStake::<Runtime>::get(validator_id).unwrap(),
-				StakeTracker::slashable_balance_of(validator_id)
-			);
-			assert_eq!(ApprovalStake::<Runtime>::count(), 1);
-
-			// nominator
-			StakeTracker::on_stake_update(&20, None);
-			assert_eq!(
-				ApprovalStake::<Runtime>::get(validator_id).unwrap(),
-				StakeTracker::slashable_balance_of(validator_id) +
-					StakeTracker::slashable_balance_of(&20)
-			);
-			assert_eq!(
-				StakeTracker::approval_stake(&11).unwrap(),
-				StakeTracker::slashable_balance_of(&20)
-			);
-			assert_eq!(ApprovalStake::<Runtime>::count(), 2);
-			assert_eq!(VoterList::count(), 0);
-			assert_eq!(TargetList::count(), 0);
-		});
-	}
-=======
->>>>>>> 32509ada
-
-	#[test]
-	fn does_nothing_when_not_bonded() {
+
+	#[test]
+	#[should_panic(expected = "on_stake_update should always be called on a bonded account!")]
+	fn defensive_when_not_bonded() {
 		ExtBuilder::default().build_and_execute(|| {
 			assert_eq!(VoterList::count(), 0);
 			// user without stake
@@ -85,7 +44,6 @@
 	fn works_for_validators_and_nominators() {
 		ExtBuilder::default().build_and_execute(|| {
 			assert_eq!(VoterList::count(), 0);
-<<<<<<< HEAD
 			assert_eq!(TargetList::count(), 0);
 
 			let score = 1000;
@@ -106,11 +64,11 @@
 			// VoterList logic does not care about previous stake so we test it only once.
 			assert_eq!(
 				VoterList::get_score(&validator_id).unwrap(),
-				StakeTracker::to_vote(StakeTracker::slashable_balance_of(&validator_id))
+				StakeTracker::to_vote(StakeTracker::active_stake_of(&validator_id))
 			);
 			assert_eq!(
 				TargetList::get_score(&validator_id).unwrap(),
-				StakeTracker::slashable_balance_of(&validator_id)
+				StakeTracker::active_stake_of(&validator_id)
 			);
 
 			// Previous stake is more than current 10 vs 9, ApprovalStake decrements by 1.
@@ -121,7 +79,7 @@
 
 			assert_eq!(
 				TargetList::get_score(&validator_id).unwrap(),
-				StakeTracker::slashable_balance_of(&validator_id) - 1
+				StakeTracker::active_stake_of(&validator_id) - 1
 			);
 
 			// Previous stake is less than current 8 vs 9, ApprovalStake increments	 by 1.
@@ -132,7 +90,7 @@
 
 			assert_eq!(
 				TargetList::get_score(&validator_id).unwrap(),
-				StakeTracker::slashable_balance_of(&validator_id)
+				StakeTracker::active_stake_of(&validator_id)
 			);
 
 			assert_eq!(VoterList::count(), 1);
@@ -146,12 +104,12 @@
 			let _ = StakeTracker::on_stake_update(&nominator_id, None);
 			assert_eq!(
 				VoterList::get_score(&nominator_id).unwrap(),
-				StakeTracker::to_vote(StakeTracker::slashable_balance_of(&nominator_id))
+				StakeTracker::to_vote(StakeTracker::active_stake_of(&nominator_id))
 			);
 			assert_eq!(
 				TargetList::get_score(&validator_id).unwrap(),
-				StakeTracker::slashable_balance_of(&nominator_id) +
-					StakeTracker::slashable_balance_of(&validator_id)
+				StakeTracker::active_stake_of(&nominator_id) +
+					StakeTracker::active_stake_of(&validator_id)
 			);
 			assert_eq!(
 				ApprovalStake::<Runtime>::get(validator_id).unwrap(),
@@ -159,7 +117,7 @@
 			);
 			assert_eq!(
 				TargetList::get_score(&validator2_id).unwrap(),
-				StakeTracker::slashable_balance_of(&nominator_id)
+				StakeTracker::active_stake_of(&nominator_id)
 			);
 			assert_eq!(
 				ApprovalStake::<Runtime>::get(validator2_id).unwrap(),
@@ -167,33 +125,9 @@
 			);
 			assert_eq!(VoterList::count(), 2);
 			assert_eq!(TargetList::count(), 2);
-=======
-			// validator, nominator
-			for (idx, id) in stakers().iter().enumerate() {
-				let _ = VoterList::on_insert(*id, score).unwrap();
-				assert_eq!(VoterList::count() as usize, idx + 1);
-				assert_eq!(VoterList::get_score(id).unwrap(), score);
-				StakeTracker::on_stake_update(id, None);
-				assert_eq!(
-					VoterList::get_score(id).unwrap(),
-					Pallet::<Runtime>::to_vote(Staking::stake(id).map(|s| s.active).unwrap())
-				);
-			}
->>>>>>> 32509ada
-		});
-	}
-
-<<<<<<< HEAD
-mod on_nominator_update {
-	use super::*;
-	use frame_support::assert_err;
-	#[test]
-	fn noop_for_non_nominator() {
-		ExtBuilder::default().build_and_execute(|| {
-			// usual user, validator, not bonded user
-			for id in [1, 10, 30] {
-				assert_storage_noop!(StakeTracker::on_nominator_update(&id, Vec::new()));
-=======
+		});
+	}
+
 	#[test]
 	#[should_panic(expected = "Unable to update a nominator, perhaps it does not exist?")]
 	fn defensive_when_not_in_list_nominator() {
@@ -201,31 +135,30 @@
 			assert_eq!(VoterList::count(), 0);
 			for id in Nominators::get() {
 				StakeTracker::on_stake_update(&id, None);
->>>>>>> 32509ada
-			}
-		});
-	}
-
-	#[test]
-<<<<<<< HEAD
-	fn nominator_in_the_list_empty_nominations() {
-		ExtBuilder::default().build_and_execute(|| {
-			let _ = VoterList::on_insert(22, 1);
-			assert_storage_noop!(StakeTracker::on_nominator_update(&22, Vec::new()));
-			StakeTracker::on_nominator_update(&23, Vec::new());
-			assert_eq!(
-				VoterList::get_score(&23).unwrap(),
-				StakeTracker::to_vote(Staking::stake(&23).map(|s| s.active).unwrap())
-			)
-=======
-	#[should_panic(expected = "Unable to update a validator, perhaps it does not exist?")]
-	fn defensive_when_not_in_list_validator() {
+			}
+		});
+	}
+
+	#[test]
+	#[should_panic(expected = "Each validator must exist in the TargetList.")]
+	fn defensive_when_not_in_target_list_validator() {
 		ExtBuilder::default().build_and_execute(|| {
 			assert_eq!(VoterList::count(), 0);
 			for id in Validators::get() {
 				StakeTracker::on_stake_update(&id, None);
 			}
->>>>>>> 32509ada
+		});
+	}
+
+	#[test]
+	#[should_panic(expected = "Unable to update a validator, perhaps it does not exist?")]
+	fn defensive_when_not_in_voter_list_validator() {
+		ExtBuilder::default().build_and_execute(|| {
+			assert_eq!(VoterList::count(), 0);
+			for id in Validators::get() {
+				assert_ok!(TargetList::on_insert(id, 100));
+				StakeTracker::on_stake_update(&id, None);
+			}
 		});
 	}
 }
@@ -234,7 +167,102 @@
 	use super::*;
 
 	#[test]
-<<<<<<< HEAD
+	fn works_with_empty_lists() {
+		ExtBuilder::default().build_and_execute(|| {
+			assert_eq!(VoterList::count(), 0);
+			assert_eq!(TargetList::count(), 0);
+
+			let mut nominations = nominations();
+
+			for id in Nominators::get() {
+				StakeTracker::on_nominator_add(&id);
+				assert_eq!(
+					VoterList::get_score(&id).unwrap(),
+					StakeTracker::to_vote(StakeTracker::active_stake_of(&id))
+				);
+			}
+
+			for (nomination, score) in nominations.clone() {
+				assert_eq!(ApprovalStake::<Runtime>::get(nomination).unwrap_or_default(), score);
+			}
+
+			assert_eq!(VoterList::count(), Nominators::get().len() as u32);
+			// does not update the TargetList as the validators were not added to it
+			assert_eq!(TargetList::count(), 0);
+		});
+	}
+
+	#[test]
+	fn works_with_prepopulated_target_list() {
+		ExtBuilder::default().build_and_execute(|| {
+			assert_eq!(VoterList::count(), 0);
+			assert_eq!(TargetList::count(), 0);
+
+			let nominations = nominations();
+
+			// prepopulate the TargetList with nominated validators
+			for (nomination, _) in &nominations {
+				StakeTracker::on_validator_add(&nomination);
+			}
+
+			// nominators
+			for id in Nominators::get() {
+				StakeTracker::on_nominator_add(&id);
+				assert_eq!(
+					VoterList::get_score(&id).unwrap(),
+					StakeTracker::to_vote(StakeTracker::active_stake_of(&id))
+				);
+			}
+
+			for (nomination, score) in &nominations {
+				let approval_stake = *score + StakeTracker::active_stake_of(nomination);
+				assert_eq!(
+					ApprovalStake::<Runtime>::get(nomination).unwrap_or_default(),
+					approval_stake
+				);
+				assert_eq!(
+					ApprovalStake::<Runtime>::get(nomination).unwrap_or_default(),
+					TargetList::get_score(nomination).unwrap()
+				);
+			}
+
+			assert_eq!(VoterList::count(), (Nominators::get().len() + nominations.len()) as u32);
+			assert_eq!(TargetList::count(), nominations.len() as u32);
+		});
+	}
+
+	#[test]
+	#[should_panic(expected = "Unable to insert a nominator, perhaps it already exists?")]
+	fn defensive_when_in_list() {
+		ExtBuilder::default().build_and_execute(|| {
+			assert_eq!(VoterList::count(), 0);
+			for id in Nominators::get() {
+				let _ = VoterList::on_insert(id, 100);
+				StakeTracker::on_nominator_add(&id);
+			}
+		});
+	}
+}
+
+mod on_nominator_update {
+	use super::*;
+	use frame_support::traits::Len;
+
+	#[test]
+	fn noop_for_non_nominator_and_empty_nominations() {
+		ExtBuilder::default().build_and_execute(|| {
+			// validators
+			for id in Validators::get() {
+				assert_storage_noop!(StakeTracker::on_nominator_update(&id, Vec::new()));
+			}
+
+			// nominators with no nominations
+			for id in Nominators::get().iter().filter(|id| Staking::nominations(&id).len() == 0) {
+				assert_storage_noop!(StakeTracker::on_nominator_update(&id, Vec::new()));
+			}
+		});
+	}
+	#[test]
 	// It is the caller's problem to make sure `on_nominator_update` is called in the right context.
 	fn nomination_scenarios() {
 		ExtBuilder::default().build_and_execute(|| {
@@ -242,10 +270,6 @@
 
 			// no prev nominations and nominations are not in TargetList
 			StakeTracker::on_nominator_update(&20, Vec::new());
-			assert_eq!(
-				VoterList::get_score(&20).unwrap(),
-				StakeTracker::to_vote(StakeTracker::slashable_balance_of(&20))
-			);
 
 			for nomination in Staking::nominations(&20).unwrap() {
 				assert_err!(
@@ -254,7 +278,7 @@
 				);
 				assert_eq!(
 					StakeTracker::approval_stake(&nomination).unwrap(),
-					StakeTracker::slashable_balance_of(&20)
+					StakeTracker::active_stake_of(&20)
 				);
 			}
 
@@ -267,21 +291,17 @@
 			}
 
 			StakeTracker::on_nominator_update(&20, Vec::new());
-			assert_eq!(
-				VoterList::get_score(&20).unwrap(),
-				StakeTracker::to_vote(StakeTracker::slashable_balance_of(&20))
-			);
 
 			for nomination in Staking::nominations(&20).unwrap() {
 				assert_eq!(
 					TargetList::get_score(&nomination).unwrap(),
-					StakeTracker::slashable_balance_of(&20)
-						.saturating_add(StakeTracker::slashable_balance_of(&nomination))
+					StakeTracker::active_stake_of(&20)
+						.saturating_add(StakeTracker::active_stake_of(&nomination))
 				);
 				assert_eq!(
 					ApprovalStake::<Runtime>::get(&nomination).unwrap(),
-					StakeTracker::slashable_balance_of(&20)
-						.saturating_add(StakeTracker::slashable_balance_of(&nomination))
+					StakeTracker::active_stake_of(&20)
+						.saturating_add(StakeTracker::active_stake_of(&nomination))
 				);
 			}
 
@@ -290,8 +310,8 @@
 			// reset two validators to have something new to nominate and something that won't
 			// be touched
 			for nomination in vec![10, 11] {
+				StakeTracker::on_validator_remove(&nomination);
 				StakeTracker::on_unstake(&nomination);
-				let _ = TargetList::on_remove(&nomination);
 				StakeTracker::on_validator_add(&nomination);
 			}
 
@@ -301,146 +321,98 @@
 
 			assert_eq!(
 				TargetList::get_score(&12).unwrap(),
-				StakeTracker::slashable_balance_of(&12)
-					.saturating_sub(StakeTracker::slashable_balance_of(&20))
+				StakeTracker::active_stake_of(&12)
+					.saturating_sub(StakeTracker::active_stake_of(&20))
 			);
 			assert_eq!(
 				StakeTracker::approval_stake(&12).unwrap(),
-				StakeTracker::slashable_balance_of(&12)
-					.saturating_sub(StakeTracker::slashable_balance_of(&20))
+				StakeTracker::active_stake_of(&12)
+					.saturating_sub(StakeTracker::active_stake_of(&20))
 			);
 
 			assert_eq!(
 				TargetList::get_score(&10).unwrap(),
-				StakeTracker::slashable_balance_of(&20)
-					.saturating_add(StakeTracker::slashable_balance_of(&10))
+				StakeTracker::active_stake_of(&20)
+					.saturating_add(StakeTracker::active_stake_of(&10))
 			);
 			assert_eq!(
 				StakeTracker::approval_stake(&10).unwrap(),
-				StakeTracker::slashable_balance_of(&20)
-					.saturating_add(StakeTracker::slashable_balance_of(&10))
+				StakeTracker::active_stake_of(&20)
+					.saturating_add(StakeTracker::active_stake_of(&10))
 			);
 
 			// this is untouched as it was present in both current and prev nominations
-			assert_eq!(
-				TargetList::get_score(&11).unwrap(),
-				StakeTracker::slashable_balance_of(&11)
-			);
+			assert_eq!(TargetList::get_score(&11).unwrap(), StakeTracker::active_stake_of(&11));
 			assert_eq!(
 				StakeTracker::approval_stake(&11).unwrap(),
-				StakeTracker::slashable_balance_of(&11)
-			);
-=======
+				StakeTracker::active_stake_of(&11)
+			);
+		});
+	}
+}
+
+mod on_validator_add {
+	use super::*;
+
+	#[test]
 	fn works() {
 		ExtBuilder::default().build_and_execute(|| {
 			assert_eq!(VoterList::count(), 0);
+			assert_eq!(TargetList::count(), 0);
 
 			// nominators + validators
 			for id in stakers() {
-				StakeTracker::on_nominator_add(&id);
+				StakeTracker::on_validator_add(&id);
 				assert_eq!(
 					VoterList::get_score(&id).unwrap(),
 					StakeTracker::to_vote(StakeTracker::active_stake_of(&id))
 				);
+				assert_eq!(
+					TargetList::get_score(&id).unwrap(),
+					ApprovalStake::<Runtime>::get(&id).unwrap()
+				);
 			}
 
 			assert_eq!(VoterList::count(), stakers().len() as u32);
->>>>>>> 32509ada
-		});
-	}
-
-	#[test]
-<<<<<<< HEAD
-	fn not_updating_when_in_the_list() {
-		ExtBuilder::default().build_and_execute(|| {
-			// usual user, validator, nominator
-			for id in [1, 10, 20] {
-				let _ = VoterList::on_insert(id, 1000);
-				let _ = TargetList::on_insert(id, 1000);
-				ApprovalStake::<Runtime>::set(&id, Some(1000));
-
+			assert_eq!(TargetList::count(), stakers().len() as u32);
+		});
+	}
+
+	#[test]
+	fn works_with_existing_approval_stake() {
+		ExtBuilder::default().build_and_execute(|| {
+			assert_eq!(VoterList::count(), 0);
+			assert_eq!(TargetList::count(), 0);
+
+			let initial_approval_stake = 100;
+
+			// nominators + validators
+			for id in stakers() {
+				ApprovalStake::<Runtime>::set(&id, Some(initial_approval_stake));
 				StakeTracker::on_validator_add(&id);
-				assert_eq!(VoterList::get_score(&id).unwrap(), 1000);
-				assert_eq!(TargetList::get_score(&id).unwrap(), 1000);
-				// only updates ApprovalStake as it allows for `upsert` due to the fact that it's
-				// never removed, unless unstaked
-				assert_eq!(
-					StakeTracker::approval_stake(&id).unwrap(),
-					1000 + StakeTracker::slashable_balance_of(&id)
-				)
-=======
-	#[should_panic(expected = "Unable to insert a nominator, perhaps it already exists?")]
-	fn defensive_when_in_list() {
-		ExtBuilder::default().build_and_execute(|| {
-			assert_eq!(VoterList::count(), 0);
-			for id in Nominators::get() {
-				let _ = VoterList::on_insert(id, 100);
-				StakeTracker::on_nominator_add(&id);
->>>>>>> 32509ada
-			}
-		});
-	}
-}
-
-mod on_nominator_update {
-	use super::*;
-
-	#[test]
-	fn always_noop() {
-		ExtBuilder::default().build_and_execute(|| {
-			assert_eq!(VoterList::count(), 0);
-
-			// not in list
-			// validator, nominator
-			for id in stakers() {
-				assert_storage_noop!(StakeTracker::on_nominator_update(&id, Vec::new()));
-			}
-
-			// in list
-			// validator, nominator
-			for id in stakers() {
-				let _ = VoterList::on_insert(id, 1000);
-				assert_storage_noop!(StakeTracker::on_nominator_update(&id, Vec::new()));
-			}
-		});
-	}
-}
-
-mod on_validator_add {
-	use super::*;
-
-	#[test]
-	fn works() {
-		ExtBuilder::default().build_and_execute(|| {
-			assert_eq!(VoterList::count(), 0);
-
-			// nominators + validators
-			for id in stakers() {
-				StakeTracker::on_validator_add(&id);
 				assert_eq!(
 					VoterList::get_score(&id).unwrap(),
-<<<<<<< HEAD
-					StakeTracker::to_vote(StakeTracker::slashable_balance_of(&id))
+					StakeTracker::to_vote(StakeTracker::active_stake_of(&id))
 				);
 				assert_eq!(
 					TargetList::get_score(&id).unwrap(),
-					StakeTracker::slashable_balance_of(&id)
-				);
-				assert_eq!(
-					StakeTracker::approval_stake(&id).unwrap(),
-					StakeTracker::slashable_balance_of(&id)
-=======
-					StakeTracker::to_vote(StakeTracker::active_stake_of(&id))
->>>>>>> 32509ada
+					ApprovalStake::<Runtime>::get(&id).unwrap()
+				);
+				assert_eq!(
+					ApprovalStake::<Runtime>::get(&id).unwrap(),
+					StakeTracker::active_stake_of(&id) + initial_approval_stake,
 				);
 			}
 
 			assert_eq!(VoterList::count(), stakers().len() as u32);
-		});
-	}
-
-	#[test]
-	#[should_panic(expected = "Unable to insert a validator, perhaps it already exists?")]
+			assert_eq!(TargetList::count(), stakers().len() as u32);
+		});
+	}
+
+	#[test]
+	#[should_panic(
+		expected = "Unable to insert a validator into VoterList, perhaps it already exists?"
+	)]
 	fn defensive_when_in_list() {
 		ExtBuilder::default().build_and_execute(|| {
 			assert_eq!(VoterList::count(), 0);
@@ -450,18 +422,25 @@
 			}
 		});
 	}
+
+	#[test]
+	#[should_panic(
+		expected = "Unable to insert a validator into TargetList, perhaps it already exists?"
+	)]
+	fn defensive_when_in_target_list() {
+		ExtBuilder::default().build_and_execute(|| {
+			assert_eq!(TargetList::count(), 0);
+			for id in Validators::get() {
+				let _ = TargetList::on_insert(id, 100);
+				StakeTracker::on_validator_add(&id);
+			}
+		});
+	}
 }
 
 mod on_validator_update {
 	use super::*;
 	#[test]
-<<<<<<< HEAD
-	fn noop_if_not_in_list() {
-		ExtBuilder::default().build_and_execute(|| {
-			// usual user, validator, nominator, not bonded
-			for id in [1, 10, 20, 30] {
-				assert_storage_noop!(StakeTracker::on_validator_remove(&id));
-=======
 	fn noop_when_in_the_list() {
 		ExtBuilder::default().build_and_execute(|| {
 			assert_eq!(VoterList::count(), 0);
@@ -470,73 +449,75 @@
 			for id in stakers() {
 				let _ = VoterList::on_insert(id, 1000);
 				assert_storage_noop!(StakeTracker::on_validator_update(&id));
->>>>>>> 32509ada
-			}
-		});
-	}
-
-	#[test]
-<<<<<<< HEAD
-	// It is a caller's problem to make sure `on_validator_remove` is called in the right context.
+			}
+		});
+	}
+
+	#[test]
+	fn noop() {
+		ExtBuilder::default().build_and_execute(|| {
+			assert_eq!(VoterList::count(), 0);
+
+			// validators + nominators
+			for id in stakers() {
+				assert_storage_noop!(StakeTracker::on_validator_update(&id));
+			}
+		});
+	}
+}
+
+mod on_validator_remove {
+	use super::*;
+
+	#[test]
 	fn works_for_everyone() {
 		ExtBuilder::default().build_and_execute(|| {
-			// usual user, validator, nominator, unbonded
-			for id in [1, 10, 20, 30] {
-				assert_ok!(VoterList::on_insert(id, 100));
-				assert_ok!(TargetList::on_insert(id, 100));
-				ApprovalStake::<Runtime>::set(&id, Some(100));
-=======
-	fn noop() {
-		ExtBuilder::default().build_and_execute(|| {
-			assert_eq!(VoterList::count(), 0);
-
-			// validators + nominators
-			for id in stakers() {
-				assert_storage_noop!(StakeTracker::on_validator_update(&id));
-			}
-		});
-	}
-}
-
-mod on_validator_remove {
-	use super::*;
-
-	#[test]
-	// It is the caller's problem to make sure `on_validator_remove` is called in the right context.
-	fn works_for_everyone() {
-		ExtBuilder::default().build_and_execute(|| {
-			assert_eq!(VoterList::count(), 0);
+			assert_eq!(VoterList::count(), 0);
+			assert_eq!(TargetList::count(), 0);
 
 			// nominators + validators
 			for id in stakers() {
-				let _ = VoterList::on_insert(id, 100);
+				StakeTracker::on_validator_add(&id);
 				assert_eq!(VoterList::count(), 1);
->>>>>>> 32509ada
+				assert_eq!(TargetList::count(), 1);
+				assert_eq!(
+					ApprovalStake::<Runtime>::get(&id).unwrap(),
+					TargetList::get_score(&id).unwrap()
+				);
+				assert_eq!(
+					ApprovalStake::<Runtime>::get(&id).unwrap(),
+					StakeTracker::active_stake_of(&id)
+				);
 				StakeTracker::on_validator_remove(&id);
+				assert_eq!(ApprovalStake::<Runtime>::get(&id).unwrap(), 0);
 				assert_eq!(VoterList::count(), 0);
 				assert_eq!(TargetList::count(), 0);
-				assert_eq!(
-					StakeTracker::approval_stake(&id).unwrap(),
-					100 - StakeTracker::slashable_balance_of(&id)
-				);
-			}
-		});
-	}
-
-<<<<<<< HEAD
-// It is the caller's problem to make sure `on_nominator_remove` is called in the right context. So
-// we are also including not bonded users with 0 balance.
-mod on_nominator_remove {
-	use super::*;
-	#[test]
-	fn noop_when_not_in_the_list_and_no_nominations() {
-=======
-	#[test]
-	#[should_panic(expected = "Unable to remove a validator, perhaps it does not exist?")]
+			}
+		});
+	}
+
+	#[test]
+	#[should_panic(
+		expected = "Unable to remove a validator from VoterList, perhaps it does not exist?"
+	)]
 	fn defensive_when_not_in_list() {
->>>>>>> 32509ada
-		ExtBuilder::default().build_and_execute(|| {
-			assert_eq!(VoterList::count(), 0);
+		ExtBuilder::default().build_and_execute(|| {
+			assert_eq!(VoterList::count(), 0);
+
+			for id in Validators::get() {
+				assert_ok!(TargetList::on_insert(id, 100));
+				StakeTracker::on_validator_remove(&id);
+			}
+		});
+	}
+
+	#[test]
+	#[should_panic(
+		expected = "Unable to remove an entry from TargetList, perhaps it does not exist?"
+	)]
+	fn defensive_when_not_in_target_list() {
+		ExtBuilder::default().build_and_execute(|| {
+			assert_eq!(TargetList::count(), 0);
 			for id in Validators::get() {
 				StakeTracker::on_validator_remove(&id);
 			}
@@ -547,38 +528,11 @@
 mod on_nominator_remove {
 	use super::*;
 
-	#[test]
-<<<<<<< HEAD
-	fn no_nominations() {
-		ExtBuilder::default().build_and_execute(|| {
-			assert_eq!(VoterList::count(), 0);
-
-			// usual user, validator, nominator, not bonded
-			for id in [1, 10, 20, 30] {
-=======
-	// It is the caller's problem to make sure `on_nominator_remove` is called in the right context.
-	fn works_for_everyone() {
-		ExtBuilder::default().build_and_execute(|| {
-			assert_eq!(VoterList::count(), 0);
-
-			// nominators + validators
-			for id in stakers() {
->>>>>>> 32509ada
-				let _ = VoterList::on_insert(id, 100);
-				assert_eq!(VoterList::count(), 1);
-				StakeTracker::on_nominator_remove(&id, Vec::new());
-				assert_eq!(VoterList::count(), 0);
-			}
-		});
-	}
-
-	#[test]
-<<<<<<< HEAD
 	fn with_nominations() {
 		ExtBuilder::default().build_and_execute(|| {
 			// no entries in TargetList or ApprovalStake
-			// usual user, validator, nominator, not bonded
-			for id in [1, 10, 20, 30] {
+			// validators, nominators
+			for id in stakers() {
 				assert_storage_noop!(StakeTracker::on_nominator_remove(&id, vec![10, 11]));
 			}
 
@@ -593,22 +547,25 @@
 			for id in nominations {
 				assert_eq!(
 					TargetList::get_score(&id).unwrap(),
-					StakeTracker::slashable_balance_of(&id)
-						.saturating_sub(StakeTracker::slashable_balance_of(&20))
+					StakeTracker::active_stake_of(&id)
+						.saturating_sub(StakeTracker::active_stake_of(&20))
 				);
 				assert_eq!(
 					StakeTracker::approval_stake(&id).unwrap(),
-					StakeTracker::slashable_balance_of(&id)
-						.saturating_sub(StakeTracker::slashable_balance_of(&20))
-				);
-=======
+					StakeTracker::active_stake_of(&id)
+						.saturating_sub(StakeTracker::active_stake_of(&20))
+				);
+			}
+		});
+	}
+
+	#[test]
 	#[should_panic(expected = "Unable to remove a nominator, perhaps it does not exist?")]
 	fn defensive_when_not_in_list() {
 		ExtBuilder::default().build_and_execute(|| {
 			assert_eq!(VoterList::count(), 0);
 			for id in Nominators::get() {
 				StakeTracker::on_nominator_remove(&id, vec![]);
->>>>>>> 32509ada
 			}
 		});
 	}
@@ -618,45 +575,52 @@
 	use super::*;
 
 	#[test]
-<<<<<<< HEAD
-	fn noop_if_no_approval_stake() {
-		ExtBuilder::default().build_and_execute(|| {
-			// usual user, validator, nominator, not bonded
-			for id in [1, 10, 20, 30] {
-=======
-	// By the time this is called - staker has to already be removed from the list. Otherwise we hit
-	// the defensive path.
-	fn noop_when_not_in_list() {
+	fn noop_when_no_approval_stake() {
 		ExtBuilder::default().build_and_execute(|| {
 			assert_eq!(VoterList::count(), 0);
 
 			// any staker
 			for id in stakers() {
->>>>>>> 32509ada
 				assert_storage_noop!(StakeTracker::on_unstake(&id));
 			}
 		});
 	}
-<<<<<<< HEAD
+
 	#[test]
 	fn removes_approval_stake() {
 		ExtBuilder::default().build_and_execute(|| {
-			// anybody
-			for id in [1, 10, 20, 30] {
-				ApprovalStake::<Runtime>::insert(id, 10);
-=======
+			assert_eq!(VoterList::count(), 0);
+
+			// any staker
+			for id in stakers() {
+				ApprovalStake::<Runtime>::set(&id, Some(1));
+				StakeTracker::on_unstake(&id);
+				assert_eq!(ApprovalStake::<Runtime>::get(&id), None);
+			}
+		});
+	}
 
 	#[test]
 	#[should_panic(expected = "The staker should have already been removed!")]
-	fn defensive_when_in_list() {
+	fn defensive_when_in_voter_list() {
 		ExtBuilder::default().build_and_execute(|| {
 			assert_eq!(VoterList::count(), 0);
 			for id in stakers() {
 				let _ = VoterList::on_insert(id, 100);
->>>>>>> 32509ada
 				StakeTracker::on_unstake(&id);
 			}
-			assert_eq!(ApprovalStake::<Runtime>::count(), 0);
+		});
+	}
+
+	#[test]
+	#[should_panic(expected = "The validator should have already been removed!")]
+	fn defensive_when_in_target_list() {
+		ExtBuilder::default().build_and_execute(|| {
+			assert_eq!(TargetList::count(), 0);
+			for id in stakers() {
+				let _ = TargetList::on_insert(id, 100);
+				StakeTracker::on_unstake(&id);
+			}
 		});
 	}
 }